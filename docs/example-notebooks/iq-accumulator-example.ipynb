--- conflicted
+++ resolved
@@ -179,11 +179,7 @@
    "name": "python",
    "nbconvert_exporter": "python",
    "pygments_lexer": "ipython3",
-<<<<<<< HEAD
    "version": "3.10.0"
-=======
-   "version": "3.9.12"
->>>>>>> 143e468b
   }
  },
  "nbformat": 4,
