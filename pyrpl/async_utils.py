--- conflicted
+++ resolved
@@ -39,45 +39,6 @@
 from asyncio import TimeoutError
 import quamash
 import sys
-<<<<<<< HEAD
-=======
-logger = logging.getLogger(name=__name__)
-
-from . import APP  # APP is only created once at the startup of PyRPL
-MAIN_THREAD = APP.thread()
-
-try:
-    from asyncio import Future, ensure_future, CancelledError, \
-        set_event_loop, TimeoutError
-except ImportError:  # this occurs in python 2.7
-    logger.debug("asyncio not found, we will use concurrent.futures "
-                  "instead of python 3.5 Futures.")
-    from concurrent.futures import Future, CancelledError, TimeoutError
-else:
-    import quamash
-    set_event_loop(quamash.QEventLoop())
-    LOOP = quamash.QEventLoop()
-
-
-class MainThreadTimer(QtCore.QTimer):
-    """
-    To be able to start a timer from any (eventually non Qt) thread,
-    we have to make sure that the timer is living in the main thread (in Qt,
-    each thread potentially has a distinct eventloop...).
-
-    For example, this is required to use the timer within timeit.
-
-    we might decide one day to allow 2 event loops to run concurrently in
-    separate threads, but
-    1. That should be QThreads and not python threads
-    2. We would have to make sure that all the gui operations are performed
-    in the main thread (for instance, by moving all widgets in the
-    mainthread, and probably, we would have to change some connections in
-    QueuedConnections)
-    ==> but this is not a supported feature for the moment and I don't see
-    the advantage because the whole point of using an eventloop is to
-    avoid multi-threading.
->>>>>>> 9fb7650e
 
 
 logger = logging.getLogger(name=__name__)
@@ -104,22 +65,8 @@
 
 async def sleep_async(time_s):
     """
-<<<<<<< HEAD
     Replaces asyncio.sleep(time_s) inside coroutines. Deals properly with
     IPython kernel integration.
-=======
-
-    def __init__(self, interval):
-        super(MainThreadTimer, self).__init__()
-        self.moveToThread(MAIN_THREAD)
-        self.setSingleShot(True)
-        self.setInterval(interval)
-
-
-
-
-class PyrplFuture(Future):
->>>>>>> 9fb7650e
     """
     await asyncio.sleep(time_s, loop=LOOP)
 
@@ -129,122 +76,6 @@
     IPython kernel integration.
     """
     return asyncio.ensure_future(coroutine, loop=LOOP)
-
-<<<<<<< HEAD
-=======
-    def __init__(self):
-        if sys.version.startswith('3.7') or sys.version.startswith('3.6'):
-            super(PyrplFuture, self).__init__(loop=LOOP) # Necessary
-            # otherwise The Future will never be executed...
-        else: # python 2.7, 3.5,3.6
-            super(PyrplFuture, self).__init__()
-        self._timer_timeout = None  # timer that will be instantiated if
-        #  result(timeout) is called with a >0 value
-
-    def result(self):
-        """
-        Blocks until the result is ready while running the event-loop in the background.
-
-        Returns:
-            The result of the future.
-        """
-        try: #  concurrent.futures.Future (python 2)
-            return super(PyrplFuture, self).result(timeout=0)
-        except TypeError: #  asyncio.Future (python 3)
-            return super(PyrplFuture, self).result()
-
-    def _exit_loop(self, x=None):
-        """
-        Parameter x=None is there such that the function can be set as
-        a callback at the same time for timer_timeout.timeout (no
-        argument) and for self.done (1 argument).
-        """
-        if not self.done():
-            self.set_exception(TimeoutError("timeout occured"))
-        if hasattr(self, 'loop'): # Python <=3.6
-            self.loop.quit()
-
-    def _wait_for_done(self, timeout):
-        """
-        Will not return until either timeout expires or future becomes "done".
-        There is one potential deadlock situation here:
-
-        The deadlock occurs if we await_result while at the same
-        time, this future needs to await_result from another future
-        ---> To be safe, don't use await_result() in a Qt slot...
-        """
-        if self.cancelled():
-            raise CancelledError("Future was cancelled")  # pragma: no-cover
-        if not self.done():
-            self.timer_timeout = None
-            if (timeout is not None) and timeout > 0:
-                self._timer_timeout = MainThreadTimer(timeout*1000)
-                self._timer_timeout.timeout.connect(self._exit_loop)
-                self._timer_timeout.start()
-            self.add_done_callback(self._exit_loop)
-            #if hasattr(self, 'get_loop'): # This works unless
-            # _wait_for_done is called behind a qt slot... -->NOT GOOD!!!
-            #
-            #    self.get_loop().run_until_complete(self)
-            #else: # Python <= 3.6
-            self.loop = QtCore.QEventLoop()
-            self.loop.exec_()
-            if self._timer_timeout is not None:
-                if not self._timer_timeout.isActive():
-                    return TimeoutError("Timeout occured")  # pragma: no-cover
-                else:
-                    self._timer_timeout.stop()
-
-    def await_result(self, timeout=None):
-        """
-        Return the result of the call that the future represents.
-        Will not return until either timeout expires or future becomes "done".
-
-        There is one potential deadlock situation here:
-        The deadlock occurs if we await_result while at the same
-        time, this future needs to await_result from another future since
-        the eventloop will be blocked.
-        ---> To be safe, don't use await_result() in a Qt slot. You should
-        rather use result() and add_done_callback() instead.
-
-        Args:
-            timeout: The number of seconds to wait for the result if the future
-                isn't done. If None, then there is no limit on the wait time.
-
-        Returns:
-            The result of the call that the future represents.
-
-        Raises:
-            CancelledError: If the future was cancelled.
-            TimeoutError: If the future didn't finish executing before the
-                          given timeout.
-            Exception: If the call raised then that exception will be raised.
-        """
-
-        self._wait_for_done(timeout)
-        return self.result()
-
-    def await_exception(self, timeout=None):  # pragma: no-cover
-        """
-        Return the exception raised by the call that the future represents.
-
-        Args:
-            timeout: The number of seconds to wait for the exception if the
-                future isn't done. If None, then there is no limit on the wait
-                time.
-
-        Returns:
-            The exception raised by the call that the future represents or None
-            if the call completed without raising.
-
-        Raises:
-            CancelledError: If the future was cancelled.
-            TimeoutError: If the future didn't finish executing before the
-            given  timeout.
-        """
-        self._wait_for_done(timeout)
-        return self.exception()
->>>>>>> 9fb7650e
 
 def wait(future, timeout=None):
     """
