###############################################################################
#    pyrpl - DSP servo controller for quantum optics with the RedPitaya
#    Copyright (C) 2014-2016  Leonhard Neuhaus  (neuhaus@spectro.jussieu.fr)
#
#    This program is free software: you can redistribute it and/or modify
#    it under the terms of the GNU General Public License as published by
#    the Free Software Foundation, either version 3 of the License, or
#    (at your option) any later version.
#
#    This program is distributed in the hope that it will be useful,
#    but WITHOUT ANY WARRANTY; without even the implied warranty of
#    MERCHANTABILITY or FITNESS FOR A PARTICULAR PURPOSE.  See the
#    GNU General Public License for more details.
#
#    You should have received a copy of the GNU General Public License
#    along with this program.  If not, see <http://www.gnu.org/licenses/>.
###############################################################################

import os
from time import sleep
import time
import socket
import math
import numpy as np
import inspect
import random
import logging

from scp import SCPException
from paramiko import SSHException

from .sshshell import SSHshell
from . import monitor_client
from . import redpitaya_modules as rp

class RedPitaya(SSHshell):
    def __init__(self, hostname='192.168.1.100', port=2222,
                 user='root', password='root',
                 delay=0.05, 
                 autostart=True, reloadfpga=True, reloadserver=False, 
                 filename=None, dirname=None,
                 leds_off=True, frequency_correction=1.0, timeout = 3
                 ):
        """installs and starts the interface on the RedPitaya at hostname that allows remote control
        
        if you are experiencing problems, try to increase delay, or try logging.getLogger().setLevel(logging.DEBUG)"""
        self.logger = logging.getLogger(name=__name__)
        #self.license()
        self.serverdirname = "//opt//pyrpl//"
        self.serverrunning = False
        self.hostname = hostname
        self.user = user
        self.password = password
        self.delay = delay
        self.port = port
        self.defaultport = port # sometimes we randomly pick another port to bypass problems of the linux on redpitaya
        self.conn = None
        self.client = None
        self.frequency_correction = frequency_correction
        self.leds_off = leds_off
        self.timeout = timeout
        # get parameters from os.environment variables
        for k in ["hostname","port","user","password","delay", "timeout"]:
            if "REDPITAYA_"+k.upper() in os.environ:
                newvalue = os.environ["REDPITAYA_"+k.upper()]
                self.logger.warning("Variable %s with value %s overwritten by "
                                    +"environment variable REDPITAYA_%s with "
                                    +"value %s", k, self.__getattribute__(k),
                                    k.upper(), newvalue) 
                self.__setattr__(k, newvalue) 
        # check filenames - should work without specifying them
        if filename is None:
            self.filename = 'fpga//red_pitaya.bin'
        else:
            self.filename = filename
        if dirname is None:
            self.dirname = os.path.abspath(os.path.dirname(rp.__file__))  # or inspect.getfile(rp)
        else:
            self.dirname = dirname
        if not os.path.exists(self.dirname):
            if os.path.exists(os.path.abspath(os.path.join(self.dirname, 'pyrpl'))):
                self.dirname = os.path.abspath(os.path.join(self.dirname, 'pyrpl'))
            else:
                raise IOError("Wrong dirname",
<<<<<<< HEAD
                              "The directory of the pyrpl package could not be found. Please try again calling RedPitaya with the additional argument dirname='c://github//pyrpl//pyrpl' adapted to your installation directory of pyrpl! Current dirname: "
                              +self.dirname)
=======
                          "The directory of the pyrl package could not be found. Please try again calling RedPitaya with the additional argument dirname='c://github//pyrpl//pyrpl' adapted to your installation directory of pyrpl! Current dirname: "
                           +self.dirname)
        if self.hostname == "unavailable": # simulation mode - start without connecting
            self.logger.warning("Starting client in dummy mode...")
            self.startdummyclient()
            return
        # start ssh connection
        super(RedPitaya, self).__init__(hostname=self.hostname, 
                                        user=self.user,
                                        password=self.password, 
                                        delay = self.delay, 
                                        timeout = self.timeout)
        # test ssh connection for exceptions
        try:
            self.ask()
        except socket.error:
                # try again before anything else
                super(RedPitaya, self).__init__(hostname=self.hostname, 
                                                user=self.user,
                                                password=self.password,
                                                delay=self.delay, 
                                                timeout = self.timeout)
        # start other stuff
>>>>>>> 0150de84
        if reloadfpga:
            self.update_fpga()
        if reloadserver:
            self.installserver()
        if autostart:
            self.start()

    def switch_led(self, gpiopin=0, state=False):
        self.ask("echo " + str(gpiopin) + " > /sys/class/gpio/export")
        sleep(self.delay)
        self.ask(
            "echo out > /sys/class/gpio/gpio" +
            str(gpiopin) +
            "/direction")
        sleep(self.delay)
        if state:
            state = "1"
        else:
            state = "0"
        self.ask( "echo " + state + " > /sys/class/gpio/gpio" +
            str(gpiopin) + "/value")
        sleep(self.delay)

    def update_fpga(self, filename=None):
        if filename is None:
            filename = self.filename
        self.end()
        sleep(self.delay)
        self.ask('rw')
        sleep(self.delay)
        self.ask('mkdir ' + self.serverdirname)
        sleep(self.delay)
        source = os.path.join(self.dirname,filename)
        if not os.path.isfile(source):
            source = os.path.join(self.dirname,'fpga',filename)
        if not os.path.isfile(source):
            raise IOError("Wrong filename",
              "The fpga bitfile was not found at the expected location. Try passing the arguments dirname=\"c://github//pyrpl//pyrpl//\" adapted to your installation directory of pyrpl and filename=\"red_pitaya.bin\"! Current dirname: "
              +self.dirname
              +" current filename: "+self.filename)
        try:
            self.scp.put(source, self.serverdirname)
        except (SCPException, SSHException):
            # try again before failing
            self.startscp()
            sleep(self.delay)
            self.scp = SCPClient(self.ssh.get_transport())
        sleep(self.delay)
        self.ask('killall nginx')
        self.ask('systemctl stop redpitaya_nginx') # for 0.94 and higher
        self.ask('cat ' 
                 + os.path.join(self.serverdirname, os.path.basename(filename)) 
                 + ' > //dev//xdevcfg')
        self.ask("nginx -p //opt//www//")
        self.ask('systemctl start redpitaya_nginx') # for 0.94 and higher #needs test
        sleep(self.delay)
        self.ask('ro')

    def installserver(self):
        self.endserver()
        sleep(self.delay)
        self.ask('rw')
        sleep(self.delay)
        self.ask('mkdir ' + self.serverdirname)
        sleep(self.delay)
        self.ask("cd " + self.serverdirname)
        #try both versions
        for serverfile in ['monitor_server','monitor_server_0.95']:
            sleep(self.delay)
            try:
                self.scp.put(os.path.join(self.dirname, 'monitor_server', serverfile), self.serverdirname+"monitor_server")
            except (SCPException, SSHException):
                self.logger.exception("Upload error. Try again after rebooting your RedPitaya..")
            sleep(self.delay)
            self.ask('chmod 755 ./monitor_server')
            sleep(self.delay)
            self.ask('ro')
            result = self.ask("./monitor_server " + str(self.port))
            sleep(self.delay)
            result += self.ask()
            if not "sh" in result: 
                self.logger.info("Server application started on port %d",self.port)
                return self.port
            else: # means we tried the wrong binary version. make sure server is not running and try again with next file
                self.endserver()
        
        #try once more on a different port
        if self.port == self.defaultport:
            self.port = random.randint(self.defaultport,50000)
            self.logger.warning("Problems to start the server application. Trying again with a different port number %d",self.port)
            return self.installserver()
        
        self.logger.error("Server application could not be started. Try to recompile monitor_server on your RedPitaya (see manual). ")
        return None
    
    def startserver(self):
        self.endserver()
        sleep(self.delay)
        result = self.ask(self.serverdirname+"/monitor_server " + str(self.port))
        if not "sh" in result: # means we tried the wrong binary version
            self.logger.info("Server application started on port %d",self.port)
            self.serverrunning = True
            return self.port
        #something went wrong
        return self.installserver()
    
    def endserver(self):
        try:
            self.ask('\x03') #exit running server application
        except:
            self.logger.exception("Server not responding...")
        if 'pitaya' in self.ask():
            self.logger.info('>') # formerly 'console ready'
        sleep(self.delay)
        # make sure no other monitor_server blocks the port
        self.ask('killall monitor_server') 
        self.serverrunning = False
        
    def endclient(self):
        del self.client
        self.client = None

    def start(self):
        if self.leds_off:
            self.switch_led(gpiopin=0, state=False)
            self.switch_led(gpiopin=7, state=False)
        self.startserver()
        sleep(self.delay)
        self.startclient()

    def end(self):
        self.endserver()
        self.endclient()

    def __del__(self):
        self.end()
        self.ssh.close()

    def restart(self):
        self.end()
        self.start()

    def restartserver(self, port=None):
        """restart the server. usually executed when client encounters an error"""
        if port is not None:
            if port < 0: #code to try a random port
                self.port = random.randint(2223,50000)
            else:
                self.port = port
        return self.startserver()

    def license(self):
        self.logger.info("""\r\n    pyrpl  Copyright (C) 2014-2016  Leonhard Neuhaus
    This program comes with ABSOLUTELY NO WARRANTY; for details read the file
    "LICENSE" in the source directory. This is free software, and you are
    welcome to redistribute it under certain conditions; read the file
    "LICENSE" in the source directory for details.\r\n""")

    def startclient(self):
        self.client = monitor_client.MonitorClient(
            self.hostname, self.port, restartserver=self.restartserver)
        self.hk = rp.HK(self.client)
        self.ams = rp.AMS(self.client)
        self.scope = rp.Scope(self.client)
        self.pid0 = rp.Pid(self.client, module='pid0')
        self.pid1 = rp.Pid(self.client, module='pid1')
        self.pid2 = rp.Pid(self.client, module='pid2')
        self.pid3 = rp.Pid(self.client, module='pid3')
        self.iir = rp.IIR(self.client, module='iir')
        self.iq0 = rp.IQ(self.client, module='iq0')
        self.iq1 = rp.IQ(self.client, module='iq1')
        self.iq2 = rp.IQ(self.client, module='iq2')
        self.asg1 = rp.Asg1(self.client)
        self.asg2 = rp.Asg2(self.client)
        self.pwm0 = rp.AuxOutput(self.client,output='pwm0')
        self.pwm1 = rp.AuxOutput(self.client,output='pwm1')
        self.logger.info("Client started with success")

    def startdummyclient(self):
        self.client = monitor_client.DummyClient()
        self.hk = rp.HK(self.client)
        self.ams = rp.AMS(self.client)
        self.scope = rp.Scope(self.client)
        self.pid0 = rp.Pid(self.client, module='pid0')
        self.pid1 = rp.Pid(self.client, module='pid1')
        self.pid2 = rp.Pid(self.client, module='pid2')
        self.pid3 = rp.Pid(self.client, module='pid3')
        self.iir = rp.IIR(self.client, module='iir')
        self.iq0 = rp.IQ(self.client, module='iq0')
        self.iq1 = rp.IQ(self.client, module='iq1')
        self.iq2 = rp.IQ(self.client, module='iq2')
        self.asg1 = rp.Asg1(self.client)
        self.asg2 = rp.Asg2(self.client)
        self.pwm0 = rp.AuxOutput(self.client,output='pwm0')
        self.pwm1 = rp.AuxOutput(self.client,output='pwm1')
        self.logger.warning("Dummy mode started...")
    <|MERGE_RESOLUTION|>--- conflicted
+++ resolved
@@ -74,18 +74,14 @@
         else:
             self.filename = filename
         if dirname is None:
-            self.dirname = os.path.abspath(os.path.dirname(rp.__file__))  # or inspect.getfile(rp)
+            self.dirname = os.path.abspath(os.path.dirname(rp.__file__)) #or inspect.getfile(rp)
         else:
             self.dirname = dirname
         if not os.path.exists(self.dirname):
-            if os.path.exists(os.path.abspath(os.path.join(self.dirname, 'pyrpl'))):
-                self.dirname = os.path.abspath(os.path.join(self.dirname, 'pyrpl'))
+            if os.path.exists(ps.path.abspath(os.path.join(self.dirname,'prypl'))):
+                self.dirname = ps.path.abspath(os.path.join(self.dirname,'prypl'))
             else:
                 raise IOError("Wrong dirname",
-<<<<<<< HEAD
-                              "The directory of the pyrpl package could not be found. Please try again calling RedPitaya with the additional argument dirname='c://github//pyrpl//pyrpl' adapted to your installation directory of pyrpl! Current dirname: "
-                              +self.dirname)
-=======
                           "The directory of the pyrl package could not be found. Please try again calling RedPitaya with the additional argument dirname='c://github//pyrpl//pyrpl' adapted to your installation directory of pyrpl! Current dirname: "
                            +self.dirname)
         if self.hostname == "unavailable": # simulation mode - start without connecting
@@ -109,7 +105,6 @@
                                                 delay=self.delay, 
                                                 timeout = self.timeout)
         # start other stuff
->>>>>>> 0150de84
         if reloadfpga:
             self.update_fpga()
         if reloadserver:
