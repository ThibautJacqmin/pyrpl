###############################################################################
#    pyrpl - DSP servo controller for quantum optics with the RedPitaya
#    Copyright (C) 2014-2016  Leonhard Neuhaus  (neuhaus@spectro.jussieu.fr)
#
#    This program is free software: you can redistribute it and/or modify
#    it under the terms of the GNU General Public License as published by
#    the Free Software Foundation, either version 3 of the License, or
#    (at your option) any later version.
#
#    This program is distributed in the hope that it will be useful,
#    but WITHOUT ANY WARRANTY; without even the implied warranty of
#    MERCHANTABILITY or FITNESS FOR A PARTICULAR PURPOSE.  See the
#    GNU General Public License for more details.
#
#    You should have received a copy of the GNU General Public License
#    along with this program.  If not, see <http://www.gnu.org/licenses/>.
###############################################################################

""" All modules are extensively discussed in the Tutorial. Please refer to
there for more information. """

import numpy as np
import time
from time import sleep
from . import pyrpl_utils
import sys
import matplotlib.pyplot as plt
import logging

from .registers import *
from .bijection import Bijection
from . import iir, bodefit


class TimeoutError(ValueError):
    pass
class NotReadyError(ValueError):
    pass


class BaseModule(object):
    name = 'BaseModule'

    # the list of parameters that constitute the "state" of the Module
    parameter_names = []


    # factor to manually compensate 125 MHz oscillator frequency error
    # real_frequency = 125 MHz * _frequency_correction
    @property
    def _frequency_correction(self):
        try:
            return self._parent.frequency_correction
        except AttributeError:
            self._logger.warning("Warning: Parent of %s has no attribute "
                                 "'frequency_correction'. ", self.name)
            return 1.0

    # prevent the user from setting a nonexisting attribute
    def __setattr__(self, name, value):
        if hasattr(self, name) or name.startswith('_') or hasattr(type(self), name):
            super(BaseModule, self).__setattr__(name, value)
        else:
            raise ValueError("New module attributes may not be set at runtime. Attribute "
                             + name + " is not defined in class " + self.__class__.__name__)

    def help(self, register=''):
        """returns the docstring of the specified register name
        
           if register is an empty string, all available docstrings are returned"""
        if register:
            string = type(self).__dict__[register].__doc__
            return string
        else:
            string = ""
            for key in type(self).__dict__.keys():
                if isinstance( type(self).__dict__[key], Register):
                    docstring = self.help(key)
                    if not docstring.startswith('_'): # mute internal registers
                        string += key + ": " + docstring + '\r\n\r\n'
            return string
        
    def __init__(self,
                 client,
                 addr_base=0x40000000,
                 parent=None):
        """ Creates the prototype of a RedPitaya Module interface

        arguments: client must be a viable redpitaya memory client
                   addr_base is the base address of the module, such as 0x40300000
                   for the PID module
        """
        self._logger = logging.getLogger(name=__name__)
        self._client = client
        self._addr_base = addr_base
        self.__doc__ = "Available registers: \r\n\r\n"+self.help()
        self._parent = parent

    def _reads(self, addr, length):
        return self._client.reads(self._addr_base + addr, length)

    def _writes(self, addr, values):
        self._client.writes(self._addr_base + addr, values)

    def _read(self, addr):
        return int(self._reads(addr, 1)[0])

    def _write(self, addr, value):
        self._writes(addr, [int(value)])
    
    def _to_pyint(self, v, bitlength=14):
        v = v & (2**bitlength - 1)
        if v >> (bitlength - 1):
            v = v - 2**bitlength
        return int(v)

    def _from_pyint(self, v, bitlength=14):
        v = int(v)
        if v < 0:
            v = v + 2**bitlength
        v = (v & (2**bitlength - 1))
        return np.uint32(v)

    def get_state(self):
        """Returns a dictionaty with all current values of the parameters
        listed in parameter_names"""

        res = dict()
        for par in self.parameter_names:
            res[par] = getattr(self, par)
        return res

    def set_state(self, dic):
        """Sets all parameters to the values in dic. When necessary,
        the function also calls setup()"""

        res = dict()
        for key, value in dic.iteritems():
            setattr(self, key, value)

class HK(BaseModule):
    name = 'HK'

    def __new__(cls, *args, **kwargs):
        """ make the needed input output registers. Workaround to make
        descriptors work """
        for i in range(8):
            setattr(cls,
                    'expansion_P' + str(i),
                    IORegister(0x20, 0x18, 0x10, bit=i,
                               outputmode=True,
                               doc="positive digital io"))
            setattr(cls,
                    'expansion_N' + str(i),
                    IORegister(0x24, 0x1C, 0x14, bit=i,
                               outputmode=True,
                               doc="positive digital io"))
        return super(HK, cls).__new__(cls, *args, **kwargs)

    def __init__(self, client, parent=None):
        super(HK, self).__init__(client, addr_base=0x40000000, parent=parent)
    
    id = SelectRegister(0x0, doc="device ID", options={"prototype0": 0,
                                                       "release1": 1})
    digital_loop = Register(0x0C, doc="enables digital loop")
    led = Register(0x30,doc="LED control with bits 1:8")
    # another option: access led as array of bools
    # led = [BoolRegister(0x30,bit=i,doc="LED "+str(i)) for i in range(8)]


# data_length must be defined outside of class body for python 3
# compatibility since otherwise it is not available in the class level
# namespace
data_length = 2**14


class Scope(BaseModule):
    name = 'scope'
    data_length = data_length  # see definition and explanation above
    inputs = None
    parameter_names = ["input1",
              "input2",
              "trigger_source",
              "threshold_ch1",
              "threshold_ch2",
              "trigger_delay",
              "duration",
              "hysteresis_ch1",
              "hysteresis_ch2",
              "average"]

    def __init__(self, client, parent=None):
        super(Scope, self).__init__(client,
                                    addr_base=0x40100000,
                                    parent=parent)
        # dsp multiplexer channels for scope and asg are the same by default
        self._ch1 = DspModule(client, module='asg1')
        self._ch2 = DspModule(client, module='asg2')
        self.inputs = self._ch1.inputs
        self._setup_called = False
        self._trigger_source_memory = "immediately"
        self._trigger_delay_memory = 0

    @property
    def input1(self):
        return self._ch1.input

    @input1.setter
    def input1(self, v):
        self._ch1.input = v

    @property
    def input2(self):
        return self._ch2.input

    @input2.setter
    def input2(self, v):
        self._ch2.input = v

    _reset_writestate_machine = BoolRegister(0x0, 1, 
                            doc="Set to True to reset writestate machine. \
                            Automatically goes back to false. ")
    
    _trigger_armed = BoolRegister(0x0, 0, doc="Set to True to arm trigger")
    
    _trigger_sources = {"off": 0,
                        "immediately": 1, 
                        "ch1_positive_edge": 2,
                        "ch1_negative_edge": 3, 
                        "ch2_positive_edge": 4,
                        "ch2_negative_edge": 5,
                        "ext_positive_edge": 6, #DIO0_P pin
                        "ext_negative_edge": 7, #DIO0_P pin
                        "asg1": 8, 
                        "asg2": 9}
    
    trigger_sources = sorted(_trigger_sources.keys()) # help for the user
    
    _trigger_source = SelectRegister(0x4, doc="Trigger source", 
                                    options=_trigger_sources)

    def set_state(self, dic):
<<<<<<< HEAD
        super(Scope, self).set_stat(dic)
=======
        super(Scope, self).set_state(dic)
>>>>>>> 73729b6f
        self.setup()

    @property
    def trigger_source(self):
        if hasattr(self,"_trigger_source_memory"):
            return self._trigger_source_memory
        else:
            self._trigger_source_memory = self._trigger_source
            return self._trigger_source_memory
        
    @trigger_source.setter
    def trigger_source(self, val):
        self._trigger_source = val
        self._trigger_source_memory = val
        # passing between immediately and other sources possibly requires trigger delay change
        self.trigger_delay = self._trigger_delay_memory

    _trigger_debounce = Register(0x90, doc="Trigger debounce time [cycles]")

    trigger_debounce = FloatRegister(0x90, bits=20, norm=125e6, 
                                     doc="Trigger debounce time [s]")
    
    threshold_ch1 = FloatRegister(0x8, bits=14, norm=2**13, 
                                  doc="ch1 trigger threshold [volts]")
    
    threshold_ch2 = FloatRegister(0xC, bits=14, norm=2**13, 
                                  doc="ch1 trigger threshold [volts]")
    
    _trigger_delay = Register(0x10,
                              doc="number of decimated data after trigger "
                                  "written into memory [samples]")

    @property
    def trigger_delay(self):
        return (self._trigger_delay - self.data_length//2)*self.sampling_time
    
    @trigger_delay.setter
    def trigger_delay(self, delay):
        # memorize the setting
        self._trigger_delay_memory = delay
        # convert float delay into counts
        delay = int(np.round(delay/self.sampling_time)) + self.data_length//2
        # in mode "immediately", trace goes from 0 to duration,
        # but trigger_delay_memory is not overwritten
        if self.trigger_source=='immediately':
            self._trigger_delay = self.data_length
            return delay
        if delay <= 0:
            delay = 1  # bug in scope code: 0 does not work
        elif delay > 2**32-1: #self.data_length-1:
            delay = 2**32-1  # self.data_length-1
        self._trigger_delay = delay
        return delay

    _trigger_delay_running = BoolRegister(0x0, 2,
                        doc="trigger delay running (register adc_dly_do)")

    _adc_we_keep = BoolRegister(0x0, 3,
                        doc="Scope resets trigger automatically (adc_we_keep)")

    _adc_we_cnt = Register(0x2C, doc="Number of samles that have passed since "
                                     "trigger was armed (adc_we_cnt)")
   
    current_timestamp = LongRegister(0x15C,
                                     bits=64,
                                     doc="An absolute counter " \
                                         + "for the time [cycles]")    

    trigger_timestamp = LongRegister(0x164,
                                     bits=64,
                                     doc= "An absolute counter " \
                                         +"for the trigger time [cycles]")
    
    _decimations = {2**n: 2**n for n in range(0,17)}

    decimations = sorted(_decimations.keys())  # help for the user

    sampling_times = [8e-9 * dec for dec in decimations]

    # price to pay for Python 3 compatibility: list comprehension workaround
    # cf. http://stackoverflow.com/questions/13905741/accessing-class-variables-from-a-list-comprehension-in-the-class-definition
    durations = [st * data_length for st in sampling_times]

    decimation = SelectRegister(0x14, doc="decimation factor",
                                options=_decimations)
    
    _write_pointer_current = Register(0x18, 
                            doc="current write pointer position [samples]")
    
    _write_pointer_trigger = Register(0x1C, 
                            doc="write pointer when trigger arrived [samples]")
    
    hysteresis_ch1 = FloatRegister(0x20, bits=14, norm=2**13, 
                                   doc="hysteresis for ch1 trigger [volts]")
    
    hysteresis_ch2 = FloatRegister(0x24, bits=14, norm=2**13, 
                                   doc="hysteresis for ch2 trigger [volts]")
    
    average = BoolRegister(0x28,0,
              doc="Enables averaging during decimation if set to True")
    
    # equalization filter not implemented here
    
    voltage1 = FloatRegister(0x154, bits=14, norm=2**13, 
                         doc="ADC1 current value [volts]")
    
    voltage2 = FloatRegister(0x158, bits=14, norm=2**13, 
                         doc="ADC2 current value [volts]")
    
    dac1 = FloatRegister(0x164, bits=14, norm=2**13, 
                         doc="DAC1 current value [volts]")
    
    dac2 = FloatRegister(0x168, bits=14, norm=2**13, 
                         doc="DAC2 current value [volts]")
    
    ch1_firstpoint = FloatRegister(0x10000, bits=14, norm=2**13, 
                              doc="1 sample of ch1 data [volts]")
    
    ch2_firstpoint = FloatRegister(0x20000, bits=14, norm=2**13, 
                              doc="1 sample of ch2 data [volts]")
    
    pretrig_ok =  BoolRegister(0x16c,0,
              doc="True if enough data have been acquired to fill " + \
              "the pretrig buffer")
    
    @property
    def sampling_time(self):
        return 8e-9 * float(self.decimation)

    @sampling_time.setter
    def sampling_time(self, v):
        """sets or returns the time separation between two subsequent points of a scope trace
        the rounding makes sure that the actual value is shorter or equal to the set value"""
        tbase = 8e-9
        for d in reversed(self.decimations):
            if v >= tbase * d:
                self.decimation = d
                return
        self.decimation = min(self.decimations)
        self._logger.error("Desired sampling time impossible to realize")

    @property
    def duration(self):
        return self.sampling_time * float(self.data_length)

    @duration.setter
    def duration(self, v):
        """sets returns the duration of a full scope sequence
        the rounding makes sure that the actual value is longer or equal to the set value"""
        v = float(v) / self.data_length
        tbase = 8e-9
        for d in self.decimations:
            if v <= tbase * float(d):
                self.decimation = d
                return
        self.decimation = max(self.decimations)
        self._logger.error("Desired duration too long to realize")

    @property
    def _rawdata_ch1(self):
        """raw data from ch1"""
        # return np.array([self.to_pyint(v) for v in self._reads(0x10000,
        # self.data_length)],dtype=np.int32)
        x = np.array(self._reads(0x10000, self.data_length), dtype=np.int16)
        x[x >= 2**13] -= 2**14
        return x

    @property
    def _rawdata_ch2(self):
        """raw data from ch2"""
        # return np.array([self.to_pyint(v) for v in self._reads(0x20000,
        # self.data_length)],dtype=np.int32)
        x = np.array(self._reads(0x20000, self.data_length), dtype=np.int16)
        x[x >= 2**13] -= 2**14
        return x

    @property
    def _data_ch1(self):
        """ acquired (normalized) data from ch1"""
        return np.array(
                    np.roll(self._rawdata_ch1, -(self._write_pointer_trigger + self._trigger_delay + 1)),
                    dtype = np.float)/2**13
    @property
    def _data_ch2(self):
        """ acquired (normalized) data from ch2"""
        return np.array(
                    np.roll(self._rawdata_ch2, -(self._write_pointer_trigger + self._trigger_delay + 1)),
                    dtype = np.float)/2**13

    @property
    def _data_ch1_current(self):
        """ (unnormalized) data from ch1 while acquisition is still running"""
        return np.array(
                    np.roll(self._rawdata_ch1, -(self._write_pointer_current + 1)),
                    dtype = np.float)/2**13

    @property
    def _data_ch2_current(self):
        """ (unnormalized) data from ch2 while acquisition is still running"""
        return np.array(
                    np.roll(self._rawdata_ch2, -(self._write_pointer_current + 1)),
                    dtype = np.float)/2**13
    
    @property
    def times(self):
        #duration = 8e-9*self.decimation*self.data_length
        #endtime = duration*
        duration = self.duration
        trigger_delay = self.trigger_delay
        return np.linspace(trigger_delay - duration/2.,
                           trigger_delay + duration/2.,
                           self.data_length, endpoint=False)

    def setup(self,
              duration=None,
              trigger_source=None,
              average=None,
              threshold=None,
              hysteresis=None,
              trigger_delay=None,
              input1=None,
              input2=None):
        """sets up the scope for a new trace aquisition including arming the trigger

        duration: the minimum duration in seconds to be recorded
        trigger_source: the trigger source. see the options for the parameter separately
        average: use averaging or not when sampling is not performed at full rate.
                 similar to high-resolution mode in commercial scopes
        threshold: Trigger threshold in V
        hysteresis: signal hysteresis needed to enable trigger in V. 
                    Should be larger than the rms-noise of the signal
        trigger_delay: trigger_delay in s
        input1/2: set the inputs of channel 1/2
        
        if a parameter is None, the current attribute value is used

        In case trigger_source is set to "immediately", trigger_delay is disregarded and
        trace starts at t=0
        """

        self._setup_called = True
        self._reset_writestate_machine = True
        if average is not None:
            self.average = average
        if duration is not None:
            self.duration = duration
        if threshold is not None:
            self.threshold_ch1 = threshold
            self.threshold_ch2 = threshold
        if hysteresis is not None:
            self.hysteresis_ch1 = hysteresis
            self.hysteresis_ch2 = hysteresis
        if input1 is not None:
            self.input1 = input1
        if input2 is not None:
            self.input2 = input2
        if trigger_delay is not None:
            self.trigger_delay = trigger_delay

        # trigger logic - set source
        if trigger_source is None:
            self.trigger_source = self.trigger_source
        else:
            self.trigger_source = trigger_source
        # arm trigger
        self._trigger_armed = True
        # mode 'immediately' must receive software trigger after arming to
        # start acquisition. The software trigger must occur after
        # pretrig_ok, but we do not need to worry about this because it is
        # taken care of in the trigger_source setter in this class (the
        # trigger_delay section of it).
        if self.trigger_source == 'immediately':
            # self.wait_for_pretrig_ok()
            self.trigger_source = self.trigger_source

        #if self.trigger_source == 'immediately':
        #    self.wait_for_pretrig_ok()
        #    self.trigger_source = 'immediately'# write state machine


    def wait_for_pretrigger(self):
        """ sleeps until scope trigger is ready (buffer has enough new data) """
        while not self.pretrig_ok:
            time.sleep(0.001)

    def curve_ready(self):
        """
        Returns True if new data is ready for transfer
        """
        return (not self._trigger_armed)\
                and (not self._trigger_delay_running)\
                and self._setup_called

    def _get_ch(self, ch):
        if not ch in [1,2]:
            raise ValueError("channel should be 1 or 2, got " + str(ch))
        return self._data_ch1 if ch==1 else self._data_ch2

    def _get_ch_no_roll(self, ch):
        if not ch in [1,2]:
            raise ValueError("channel should be 1 or 2, got " + str(ch))
        return self._rawdata_ch1*1./2**13 if ch==1 else self._rawdata_ch2*1./2**13
    
    def curve(self, ch=1, timeout=1.):
        """
        Takes a curve from channel ch:
            If timeout>0: runs until data is ready or timeout expires
            If timeout<=0: returns immediately the current buffer without
            checking for trigger status.
        """
        if not self._setup_called:
            raise NotReadyError("setup has never been called")
        SLEEP_TIME = 0.001
        total_sleep = 0
        if timeout>0:
            while(total_sleep<timeout):
                if self.curve_ready():
                    return self._get_ch(ch)
                total_sleep+=SLEEP_TIME
                time.sleep(SLEEP_TIME)
            raise TimeoutError("Scope wasn't trigged during timeout")
        else:
            return self._get_ch(ch)

    ### unfunctional so far
    def spectrum(self,
                  center, 
                  span, 
                  avg, 
                  input="adc1", 
                  window="flattop", 
                  acbandwidth=50.0,
                  iq='iq2'):
        points_per_bw=10
        iq_module = self.configure_signal_chain(input, iq)
        iq_module.frequency = center
        bw = span*points_per_bw/self.data_length
        self.duration = 1./bw
        self._parent.iq2.bandwidth = [span, span]
        self.setup(trigger_source='immediately',
                   average=False,
                   trigger_delay=0)
        y = self.curve()
        return y
        
    def configure_signal_chain(self, input, iq):
        iq_module = getattr(self._parent, iq)
        iq_module.input = input
        iq_module.output_signal = 'quadrature'
        iq_module.quadrature_factor = 1.0
        self.input1 = iq
        return iq_module


# ugly workaround, but realized too late that descriptors have this limit
def make_asg(channel=1):
    if channel == 1:
        set_BIT_OFFSET = 0
        set_VALUE_OFFSET = 0x00
        set_DATA_OFFSET = 0x10000
        set_default_output_direct = 'off'
        set_name = 'asg1'
    else:
        set_DATA_OFFSET = 0x20000
        set_VALUE_OFFSET = 0x20
        set_BIT_OFFSET = 16
        set_default_output_direct = 'off'
        set_name = 'asg2'
    class Asg(BaseModule):
        parameter_names = ["on",
                           "periodic",
                           "trigger_source",
                           "offset",
                           "amplitude",
                           "start_phase",
                           "frequency",
                           "cycles_per_burst",
                           "burst",
                           "delay_between_bursts",
                           "random_phase",
                           "waveform",
                           "output_direct"]

        _DATA_OFFSET = set_DATA_OFFSET
        _VALUE_OFFSET = set_VALUE_OFFSET
        _BIT_OFFSET = set_BIT_OFFSET
        default_output_direct = set_default_output_direct
        output_directs = None
        name = set_name

        def __init__(self, client, parent=None):
            super(Asg, self).__init__(client,
                                      addr_base=0x40200000,
                                      parent=parent)
            self._counter_wrap = 0x3FFFFFFF # correct value unless you know better
            self._writtendata = np.zeros(self.data_length)
            if self._BIT_OFFSET == 0:
                self._dsp = DspModule(client, module='asg1')
            else:
                self._dsp = DspModule(client, module='asg2')
            self.output_directs = self._dsp.output_directs
            self.waveform = 'sin'
            self.trigger_source = 'immediately'
            self.output_direct = self.default_output_direct

        @property
        def output_direct(self):
            return self._dsp.output_direct
    
        @output_direct.setter
        def output_direct(self, v):
            self._dsp.output_direct = v
    
        data_length = 2**14

        # register set_a_zero
        on = BoolRegister(0x0, 7+_BIT_OFFSET, doc='turns the output on or off', invert=True)

        # register set_a_rst
        sm_reset = BoolRegister(0x0, 6+_BIT_OFFSET, doc='resets the state machine')
        
        # register set_a/b_once
        # deprecated since redpitaya v0.94
        periodic = BoolRegister(0x0, 5+_BIT_OFFSET, invert=True,
                        doc='if False, fgen stops after performing one full waveform at its last value.')
        
        # register set_a/b_wrap
        _sm_wrappointer = BoolRegister(0x0, 4+_BIT_OFFSET, 
                        doc='If False, fgen starts from data[0] value after each cycle. If True, assumes that data is periodic and jumps to the naturally next index after full cycle.')

        # register set_a_rgate
        _counter_wrap = Register(0x8+_VALUE_OFFSET, 
                                doc="Raw phase value where counter wraps around. To be set to 2**16*(2**14-1) = 0x3FFFFFFF in virtually all cases. ") 
    
        # register trig_a/b_src
        _trigger_sources = {"off": 0 << _BIT_OFFSET,
                            "immediately": 1 << _BIT_OFFSET,
                            "ext_positive_edge": 2 << _BIT_OFFSET, #DIO0_P pin
                            "ext_negative_edge": 3 << _BIT_OFFSET, #DIO0_P pin
                            "ext_raw": 4 << _BIT_OFFSET, #4- raw DIO0_P pin
                            "high": 5 << _BIT_OFFSET}  # 5 - constant high

        trigger_sources = _trigger_sources.keys()
        
        trigger_source = SelectRegister(0x0, bitmask=0x0007<<_BIT_OFFSET,
                                        options=_trigger_sources, 
                                        doc="trigger source for triggered output")
        
        # offset is stored in bits 31:16 of the register. 
        # This adaptaion to FloatRegister is a little subtle but should work nonetheless 
        offset = FloatRegister(0x4+_VALUE_OFFSET, bits=14+16, bitmask=0x3FFF<<16, 
                               norm=2**16*2**13, doc="output offset [volts]")

        # formerly scale
        amplitude = FloatRegister(0x4+_VALUE_OFFSET, bits=14, bitmask=0x3FFF,
                              norm=2**13, signed=False,  
                              doc="amplitude of output waveform [volts]")
        
        start_phase = PhaseRegister(0xC+_VALUE_OFFSET, bits=30, 
                        doc="Phase at which to start triggered waveforms [degrees]")
    
        frequency = FrequencyRegister(0x10+_VALUE_OFFSET, bits=30, 
                                      doc="Frequency of the output waveform [Hz]")
        
        _counter_step = Register(0x10+_VALUE_OFFSET,doc="""Each clock cycle the counter_step is increases the internal counter modulo counter_wrap.
            The current counter step rightshifted by 16 bits is the index of the value that is chosen from the data table.
            """)
        
        _start_offset = Register(0xC, 
                        doc="counter offset for trigged events = phase offset ")

        # novel burst / pulsed mode parameters
        cycles_per_burst = Register(0x18+_VALUE_OFFSET,
                    doc="Number of repeats of table readout. 0=infinite. 32 "
                        "bits.")

        bursts = Register(0x1C+_VALUE_OFFSET,
                    doc="Number of bursts (1 burst = 'cycles' periods of "
                        "waveform + delay_between_bursts. 0=disabled")

        delay_between_bursts = Register(0x20+_VALUE_OFFSET,
                    doc="Delay between repetitions [us]. Granularity=1us")

        random_phase = BoolRegister(0x0, 12+_BIT_OFFSET,
                        doc='If True, the phase of the asg will be '
                            'pseudo-random with a period of 2**31-1 '
                            'cycles. This is used for the generation of '
                            'white noise. If false, asg behaves normally. ')

        @property
        def waveform(self):
            return self._waveform

        @property
        def waveforms(self):
            return ['sin', 'cos', 'ramp', 'halframp', 'dc', 'noise']

        @waveform.setter
        def waveform(self, waveform):
            waveform = waveform.lower()
            if not waveform in self.waveforms:
                raise ValueError("waveform shourd be one of " + self.waveforms)
            else:
                if not waveform == 'noise':
                    self.random_phase = False
                    self._rmsamplitude = 0
                if waveform == 'sin':
                    x = np.linspace(0, 2 * np.pi, self.data_length,
                                    endpoint=False)
                    y = np.sin(x)
                elif waveform == 'cos':
                    x = np.linspace(0, 2 * np.pi, self.data_length,
                                    endpoint=False)
                    y = np.cos(x)
                elif waveform == 'ramp':
                    y = np.linspace(-1.0, 3.0, self.data_length,
                                    endpoint=False)
                    y[self.data_length // 2:] = -1 * y[:self.data_length // 2]
                elif waveform == 'halframp':
                    y = np.linspace(-1.0, 1.0, self.data_length,
                                    endpoint=False)
                elif waveform == 'dc':
                    y = np.zeros(self.data_length)
                elif waveform == 'noise':
                    self._rmsamplitude = self.amplitude
                    y = np.random.normal(loc=0.0, scale=self._rmsamplitude,
                                         size=self.data_length)
                    self.amplitude = 1.0  # this may be confusing to the user..
                    self.random_phase = True
                else:
                    y = self.data
                    self._logger.error(
                        "Waveform name %s not recognized. Specify waveform manually" % waveform)
                self.data = y
                self._waveform = waveform

        def trig(self):
            self.start_phase = 0
            self.trigger_source = "immediately"
            self.trigger_source = "off"
    
        @property
        def data(self):
            """array of 2**14 values that define the output waveform. 
            
            Values should lie between -1 and 1 such that the peak output
            amplitude is self.amplitude """
            if not hasattr(self,'_writtendata'):
                self._writtendata = np.zeros(self.data_length, dtype=np.int32)
            x = np.array(self._writtendata, dtype=np.int32)

            #data readback disabled for fpga performance reasons
            #x = np.array(
            #    self._reads(self._DATA_OFFSET, self.data_length),
            #             dtype=np.int32)
            x[x >= 2**13] -= 2**14
            return np.array(x, dtype=np.float)/2**13
    
        @data.setter
        def data(self, data):
            """array of 2**14 values that define the output waveform. 
            
            Values should lie between -1 and 1 such that the peak output
            amplitude is self.amplitude"""
            data = np.array(np.round((2**13-1)*data), dtype=np.int32)
            data[data >= 2**13] = 2**13 - 1
            data[data < 0] += 2**14
            #values that are still negativeare set to maximally negatuve
            data[data < 0] = -2**13 
            data = np.array(data, dtype=np.uint32)
            self._writes(self._DATA_OFFSET, data)
            # memorize the data on host PC since we have disabled readback from fpga
            self._writtendata = data
    
        def setup(self, 
                  waveform=None,
                  frequency=None,
                  amplitude=None,
                  offset=None,
                  start_phase=0, 
                  trigger_source=None,
                  output_direct=None,
                  cycles_per_burst=None,
                  bursts=None,
                  delay_between_bursts=None):
            """
            Sets up the function generator.

            Parameters
            ----------
            waveform: str
                must be one of ['sin', cos', 'ramp', 'DC', 'halframp']
            frequency: float
                waveform frequency in Hz.
            amplitude: float
                amplitude of the waveform in Volts. Between 0 and 1.
            offset: float
            start_phase: float
                the phase of the waveform where the function generator starts.
            trigger_source: str
                must be one of self.trigger_sources
            output_direct: str
                must be one of self.outputs_direct
            cycles_per_burst: int
                number of repetitions of the waveform per burst. 0 = infinite.
                by default, only 1 burst is executed. Maximum 2**32-1.
            bursts: int
                number of bursts to output - 1, i.e. 0 = one burst sequence.
                Each burst consists of cycles_per_burst full periods of the
                waveform and a delay of delay_between_bursts. If delay=0, any
                setting of bursts other than zero outputs infinitely many
                cycles. That is, if you do not want a delay, leave bursts=0
                and define the number of periods to output with
                cycles_per_burst. Maximum 2**16-1
            delay_between_bursts: int
                delay between bursts in multiples of 1 microseconds. Maximum
                2**32-1 us.

            Returns
            -------
            None
            """

            if waveform is None:
                waveform = self.waveform
            if frequency is None:
                frequency = self.frequency
            if amplitude is None:
                amplitude = self.amplitude
            if offset is None:
                offset = self.offset
            if trigger_source is None:
                trigger_source = self.trigger_source
            if output_direct is None:
                output_direct = self.output_direct
            if cycles_per_burst is None:
                cycles_per_burst = self.cycles_per_burst
            if bursts is None:
                bursts = self.bursts
            if delay_between_bursts is None:
                delay_between_bursts = self.delay_between_bursts

            self.on = False
            self.sm_reset = True
            self.trigger_source = 'off'
            self.amplitude = amplitude
            self.offset = offset
            self.output_direct = output_direct
            self.waveform = waveform
            self.start_phase = start_phase
            self._counter_wrap = 2**16 * (2**14 - 1)
            self.frequency = frequency
            self._sm_wrappointer = True
            self.cycles_per_burst = cycles_per_burst
            self.bursts = bursts
            self.delay_between_bursts = delay_between_bursts
            self.sm_reset = False
            self.on = True
            if trigger_source is not None:
                self.trigger_source = trigger_source
        
        #advanced trigger - alpha version functionality
        scopetriggerphase = PhaseRegister(0x114+_VALUE_OFFSET, bits=14, 
                       doc="phase of ASG ch1 at the moment when the last scope "
                           "trigger occured [degrees]")
            
        advanced_trigger_reset = BoolRegister(0x0, 9+_BIT_OFFSET,
                        doc='resets the fgen advanced trigger')
        advanced_trigger_autorearm = BoolRegister(0x0, 11+_BIT_OFFSET,
                doc='autorearm the fgen advanced trigger after a trigger event? If False, trigger needs to be reset with a sequence advanced_trigger_reset=True...advanced_trigger_reset=False after each trigger event.')
        advanced_trigger_invert = BoolRegister(0x0, 10+_BIT_OFFSET, doc='inverts the trigger signal for the advanced trigger if True')
        
        advanced_trigger_delay = LongRegister(0x118+_VALUE_OFFSET, bits=64,
                              doc='delay of the advanced trigger - 1 [cycles]')
    
        def enable_advanced_trigger(self,
                                    frequency,
                                    amplitude,
                                    duration,
                                    invert=False,
                                    autorearm=False,
                                    output_direct='out1'):
            self.advanced_trigger_reset = True
            self.advanced_trigger_autorearm = autorearm
            self.advanced_trigger_invert = invert
            self.advanced_trigger_delay = int(np.round(duration / 8e-9))
            self.setup(
                waveform="sin",
                frequency=frequency,
                amplitude=amplitude,
                offset=0,
                periodic=True,
                trigger_source='advanced_trigger',
                output_direct=output_direct)
            self.advanced_trigger_reset = False
    
        def disable_advanced_trigger(self):
            self.on = False
            self.advanced_trigger_reset = True
            self.trigger_source = 'immediately'
            self.sm_reset = True

    return Asg
    
Asg1 = make_asg(channel=1)
Asg2 = make_asg(channel=2)


class DspModule(BaseModule):
    _delay = 0  # delay of the module from input to output_signal (in cycles)

    _inputs = dict(
        pid0=0,
        pid1=1,
        pid2=2,
        pid3=3,
        iir=4,
        iq0=5,
        iq1=6,
        iq2=7,
        asg1=8,
        asg2=9,
        # scope1 = 8, #same as asg1 by design
        # scope2 = 9, #same as asg2 by design
        adc1=10, #same as asg
        adc2=11,
        dac1=12,
        dac2=13,
        iq2_2=14,
        off=15)
    inputs = _inputs.keys()
    
    _output_directs = dict(
        off=0,
        out1=1,
        out2=2,
        both=3)
    output_directs = _output_directs.keys()
    
    _input = SelectRegister(0x0, options=_inputs,
                           doc="selects the input signal of the module")
    @property
    def input(self):
        "selects the input signal of the module"
        return self._input
    @input.setter
    def input(self, value):
        # allow to directly pass another dspmodule as input
        if isinstance(value, DspModule) and hasattr(value, 'name'):
            self._input = value.name
        else:
            self._input = value

    output_direct = SelectRegister(0x4, options=_output_directs, 
                            doc="selects to which analog output the module \
                            signal is sent directly")    

    out1_saturated = BoolRegister(0x8,0,doc="True if out1 is saturated")
    
    out2_saturated = BoolRegister(0x8,1,doc="True if out2 is saturated")

    name = "dspmodule"

    def __init__(self, client, module='pid0', parent=None):
        self.name = module
        self._number = self._inputs[module]
        super(DspModule, self).__init__(client,
            addr_base=0x40300000+self._number*0x10000,
            parent=parent)


class AuxOutput(DspModule):
    """Auxiliary outputs. PWM0-3 correspond to pins 17-20 on E2 connector.
    
    See  http://wiki.redpitaya.com/index.php?title=Extension_connectors
    to find out where to connect your output device to the board. 
    Outputs are 0-1.8V, but we will map this to -1 to 1 V internally to
    guarantee compatibility with other modules. So setting a pwm voltage 
    to '-1V' means you'll measure 0V, setting it to '+1V' you'll find 1.8V.
    
    Usage: 
    pwm0 = AuxOutput(output='pwm0')
    pwm0.input = 'pid0'
    Pid(client, module='pid0').ival = 0 # -> outputs 0.9V on PWM0
    
    Make sure you have an analog low-pass with cutoff of at most 1 kHz
    behind the output pin, and possibly an output buffer for proper 
    performance. Only recommended for temperature control or other 
    slow actuators. Big noise peaks are expected around 480 kHz.  
    
    Currently, only pwm0 and pwm1 are available.
    """
    def __init__(self, client, output='pwm0', parent=None):
        pwm_to_module = dict(pwm0='adc1', pwm1='adc2')
        # future options: , pwm2 = 'dac1', pwm3='dac2')
        super(AuxOutput, self).__init__(client,
                                        module=pwm_to_module[output],
                                        parent=parent)
    output_direct = None
    output_directs = None
    _output_directs = None


class FilterModule(DspModule):
    inputfilter = FilterRegister(0x120, 
                                 filterstages=0x220,
                                 shiftbits=0x224,
                                 minbw=0x228,
                                 doc="Input filter bandwidths [Hz]."\
                                 "0 = off, negative bandwidth = highpass")


class Pid(FilterModule):
    _delay = 3  # min delay in cycles from input to output_signal of the module
    # with integrator and derivative gain, delay is rather 4 cycles

    _PSR = 12  # Register(0x200)

    _ISR = 32  # Register(0x204)
    
    _DSR = 10  # Register(0x208)
    
    _GAINBITS = 24  #Register(0x20C)

    parameter_names = ["p",
                       "i",
                       "d",
                       "setpoint",
                       "min_voltage",
                       "max_voltage",
                       "normalization_on",
                       "normalization_i",
                       "output_direct",
                       "input",
                       "ival"]

    @property
    def ival(self):
        return float(self._to_pyint(self._read(0x100), bitlength=16))/2**13
        # bitlength used to be 32 until 16/7/2016
    
    @ival.setter
    def ival(self, v):
        """set the value of the register holding the integrator's sum [volts]"""
        return self._write(0x100, self._from_pyint(int(round(v*2**13)), bitlength=16))
    
    setpoint = FloatRegister(0x104, bits=14, norm=2**13, 
                             doc="pid setpoint [volts]")
    
    min_voltage = FloatRegister(0x124, bits=14, norm=2**13, 
                             doc="minimum output signal [volts]")
    max_voltage = FloatRegister(0x128, bits=14, norm=2**13, 
                             doc="maximum output signal [volts]")
    
    p = FloatRegister(0x108, bits=_GAINBITS, norm=2**_PSR, 
                             doc="pid proportional gain [1]")
    i = FloatRegister(0x10C, bits=_GAINBITS, norm=2**_ISR * 2.0 * np.pi * 8e-9, 
                             doc="pid integral unity-gain frequency [Hz]")
    d = FloatRegister(0x110, bits=_GAINBITS, norm=2**_DSR/(2.0*np.pi*8e-9),
                     invert=True, 
                     doc="pid derivative unity-gain frequency [Hz]. Off when 0.")
    
    @property
    def proportional(self):
        return self.p

    @property
    def integral(self):
        return self.i

    @property
    def derivative(self):
        return self.d

    @property
    def reg_integral(self):
        return self.ival

    @proportional.setter
    def proportional(self, v):
        self.p = v
    
    @integral.setter
    def integral(self, v):
        self.i = v

    @derivative.setter
    def derivative(self, v):
        self.d = v

    @reg_integral.setter
    def reg_integral(self, v):
        self.ival = v

    def transfer_function(self, frequencies, extradelay=0):
        """
        Returns a complex np.array containing the transfer function of the
        current PID module setting for the given frequency array. The
        settings for p, i, d and inputfilter, as well as delay are aken into
        account for the modelisation. There is a slight dependency of delay
        on the setting of inputfilter, i.e. about 2 extracycles per filter
        that is not set to 0, which is however taken into account.

        Parameters
        ----------
        frequencies: np.array or float
            Frequencies to compute the transfer function for
        extradelay: float
            External delay to add to the transfer function (in s). If zero,
            only the delay for internal propagation from input to
            output_signal is used. If the module is fed to analog inputs and
            outputs, an extra delay of the order of 200 ns must be passed as
            an argument for the correct delay modelisation.

        Returns
        -------
        tf: np.array(..., dtype=np.complex)
            The complex open loop transfer function of the module.
        """
        module_delay = self._delay
        frequencies = np.array(frequencies, dtype=np.complex)
        # integrator with one cycle of extra delay
        tf = self.i/(frequencies*1j) \
                * np.exp(-1j * 8e-9 * self._frequency_correction *
                         frequencies * 2 * np.pi)
        # proportional (delay in self._delay included)
        tf += self.p
        # derivative action with one cycle of extra delay
        #if self.d != 0:
        #    tf += frequencies*1j/self.d \
        #          * np.exp(-1j * 8e-9 * self._frequency_correction *
        #                   frequencies * 2 * np.pi)
        # input filter modelisation
        for f in self.inputfilter:
            if f == 0:
                continue
            elif f > 0:  # lowpass
                tf /= (1.0 + 1j*frequencies/f)
                module_delay += 2  # two cycles extra delay per lowpass
            elif f < 0:  # highpass
                tf /= (1.0 + 1j*f/frequencies)
                # plus is correct here since f already has a minus sign
                module_delay += 1  # one cycle extra delay per highpass
        # add delay
        delay = module_delay * 8e-9 / self._frequency_correction + extradelay
        tf *= np.exp(-1j*delay*frequencies*2*np.pi)
        return tf


    normalization_on = BoolRegister(0x130, 0, doc="if True the PID is used "
                                                  "as a normalizer")

    # current normalization gain is p-register
    normalization_i = FloatRegister(0x10C, bits=_GAINBITS,
                                    norm=2 **(_ISR) * 2.0 * np.pi *
                                         8e-9/2**13 / 1.5625 ,
                                    # 1.5625 is empirical value,
                                    # no time/idea to do the maths
                                    doc="stablization crossover frequency [Hz]")

    @property
    def normalization_gain(self):
        """ current gain in the normalization """
        return self.p / 2.0

    normalization_inputoffset = FloatRegister(0x110, bits=(14+_DSR),
                                    norm=2 **(13+_DSR),
                                    doc="normalization inputoffset [volts]")


class IQ(FilterModule):
    _delay = 5  # bare delay of IQ module with no filters set (cycles)

    _output_signals = dict(
        quadrature=0,
        output_direct=1,
        pfd=2,
        off=3,
        quadrature_hf=4)
    parameter_names = ["output_signal",
                       "bandwidth",
                       "on",
                       "pfd_on",
                       "pfd_integral",
                       "phase",
                       "frequency",
                       "amplitude",
                       "quadrature_factor",
                       "gain",
                       "acbandwidth",
                       "output_direct",
                       "input"]

    output_signals = _output_signals.keys()
    output_signal = SelectRegister(0x10C, options=_output_signals,
                           doc = "Signal to send back to DSP multiplexer")
    
    bandwidth = FilterRegister(0x124, 
                               filterstages=0x230,
                               shiftbits=0x234,
                               minbw=0x238,
                               doc="Quadrature filter bandwidths [Hz]."\
                                    "0 = off, negative bandwidth = highpass")
    
    on = BoolRegister(0x100, 0, 
                      doc="If set to False, turns off the module, e.g. to \
                      re-synchronize the phases")
    
    pfd_on = BoolRegister(0x100, 1, 
                      doc="If True: Turns on the PFD module,\
                        if False: turns it off and resets integral")

    _LUTSZ = Register(0x200)
    _LUTBITS = Register(0x204)
    _PHASEBITS = 32 #Register(0x208)
    _GAINBITS = 18 #Register(0x20C)
    _SIGNALBITS = 14 #Register(0x210)
    _LPFBITS = 24 #Register(0x214)
    _SHIFTBITS = 8 #Register(0x218)
    
    pfd_integral = FloatRegister(0x150, bits=_SIGNALBITS, norm=_SIGNALBITS,
                                 doc="value of the pfd integral [volts]")

    # for the phase to have the right sign, it must be inverted
    phase = PhaseRegister(0x104, bits=_PHASEBITS, invert=True,
                          doc="Phase shift between modulation \
                          and demodulation [degrees]")
    
    frequency = FrequencyRegister(0x108, bits=_PHASEBITS,
                                  doc="frequency of iq demodulation [Hz]")

    _g1 = FloatRegister(0x110, bits=_GAINBITS, norm=2**_SHIFTBITS, 
                        doc="gain1 of iq module [volts]")
    
    _g2 = FloatRegister(0x114, bits=_GAINBITS, norm=2**_SHIFTBITS, 
                        doc="gain2 of iq module [volts]")
    amplitude = FloatRegister(0x114, bits=_GAINBITS, norm=2**(_GAINBITS-1),
                        doc="amplitude of coherent modulation [volts]")

    _g3 = FloatRegister(0x118, bits=_GAINBITS, norm=2**_SHIFTBITS,
                        doc="gain3 of iq module [volts]")
    quadrature_factor = FloatRegister(0x118, 
                                      bits=_GAINBITS, 
                                      norm=2**_SHIFTBITS,
                        doc="amplification factor of demodulated signal [a.u.]")
    
    _g4 = FloatRegister(0x11C, bits=_GAINBITS, norm=2**_SHIFTBITS,
                        doc="gain4 of iq module [volts]")

    def __init__(self, *args, **kwds):
        super(IQ, self).__init__(*args, **kwds)

    @property
    def gain(self):
        return self._g1 / 2**3

    @gain.setter
    def gain(self, v):
        self._g1 = float(v) * 2**3
        self._g4 = float(v) * 2**3

    @property
    def acbandwidth(self):
        return - self.inputfilter

    @acbandwidth.setter
    def acbandwidth(self, val):
        self.inputfilter = -val
        return val

    def setup(
            self,
            frequency=None,
            bandwidth=None,
            gain=None,
            phase=None,
            Q=None,
            acbandwidth=None,
            amplitude=None,
            input=None,
            output_direct=None,
            output_signal=None,
            quadrature_factor=1.0):
        self.on = False
        if frequency is not None:
            self.frequency = frequency
        if Q is None:
            if bandwidth:
                self.bandwidth = bandwidth
        else:
            self.bandwidth = self.frequency / Q / 2
        if input is not None:
            self.input = input
        if gain is not None:
            self.gain = gain
        if phase is not None:
            self.phase = phase
        if acbandwidth is not None:
            self.inputfilter = -acbandwidth
        if amplitude is not None:
            self.amplitude = amplitude
        if output_direct is not None:
            self.output_direct = output_direct
        if output_signal is not None:
            self.output_signal = output_signal
        if quadrature_factor is not None:
            self.quadrature_factor = quadrature_factor
        self.on = True

    _na_averages = Register(0x130, 
                    doc='number of cycles to perform na-averaging over')
    _na_sleepcycles = Register(0x134,
                    doc='number of cycles to wait before starting to average')

    @property
    def _nadata(self):
        attempt = 0
        a, b, c, d = self._reads(0x140, 4)
        while not ((a >> 31 == 0) and (b >> 31 == 0) 
                   and (c >> 31 == 0) and (d >> 31 == 0)):
            a, b, c, d = self._reads(0x140, 4)
            attempt += 1
            if attempt > 10:
                raise Exception("Trying to recover NA data while averaging is not finished. Some setting is wrong. ")
        sum = np.complex128(self._to_pyint(int(a)+(int(b)<<31),bitlength=62)) \
            + np.complex128(self._to_pyint(int(c)+(int(d)<<31), bitlength=62))*1j  
        return sum / float(self._na_averages)

    # the implementation of network_analyzer is not identical to na_trace
    # there are still many bugs in it, which is why we will keep this function
    # in the gui
    def na_trace(
            self,
            start=0,     # start frequency
            stop=100e3,  # stop frequency
            points=1001, # number of points
            rbw=100,     # resolution bandwidth, can be a list of 2 as well for second-order
            avg=1.0,     # averages
            amplitude=0.1, #output amplitude in volts
            input='adc1', # input signal
            output_direct='off', # output signal
            acbandwidth=0, # ac filter bandwidth, 0 disables filter, negative values represent lowpass
            sleeptimes=0.5, # wait sleeptimes/rbw for quadratures to stabilize
            logscale=False, # make a logarithmic frequency sweep
            stabilize=None, # if a float, output amplitude is adjusted dynamically so that input amplitude [V]=stabilize 
            maxamplitude=1.0, # amplitude can be limited
            ):
        #logger.info("This function will become obsolete in the distant "
        #                 "future. Start using the module RedPitaya.na "
        #                 "instead!")
        if logscale:
            x = np.logspace(
                np.log10(start),
                np.log10(stop),
                points,
                endpoint=True)
        else:
            x = np.linspace(start, stop, points, endpoint=True)
        y = np.zeros(points, dtype=np.complex128)
        amplitudes = np.zeros(points, dtype=np.float64)
        # preventive saturation
        maxamplitude = abs(maxamplitude)
        amplitude = abs(amplitude)
        if abs(amplitude)>maxamplitude:
            amplitude = maxamplitude
        self.setup(frequency=x[0], 
                 bandwidth=rbw, 
                 gain=0, 
                 phase=0,
                 acbandwidth=-np.array(acbandwidth),
                 amplitude=0,
                 input=input, 
                 output_direct=output_direct,
                 output_signal='output_direct')
        # take the discretized rbw (only using first filter cutoff)
        rbw = self.bandwidth[0]
        self._logger.info("Estimated acquisition time: %.1f s", float(avg + sleeptimes) * points / rbw)
        sys.stdout.flush() # make sure the time is shown        
        # setup averaging
        self._na_averages = np.int(np.round(125e6 / rbw * avg))
        self._na_sleepcycles = np.int(np.round(125e6 / rbw * sleeptimes))
        # compute rescaling factor
        rescale = 2.0**(-self._LPFBITS)*4.0 # 4 is artefact of fpga code
        # obtained by measuring transfer function with bnc cable - could replace the inverse of 4 above
        #unityfactor = 0.23094044589192711
        try:
            self.amplitude = amplitude # turn on NA inside try..except block
            for i in range(points):
                self.frequency = x[i] # this triggers the NA acquisition
                sleep(1.0 / rbw * (avg + sleeptimes))
                x[i] = self.frequency # get the actual (discretized) frequency
                y[i] = self._nadata
                amplitudes[i] = self.amplitude
                #normalize immediately
                if amplitudes[i] == 0:
                    y[i] *= rescale  # avoid division by zero
                else:
                    y[i] *= rescale / self.amplitude
                # set next amplitude if it has to change
                if stabilize is not None:
                    amplitude = stabilize / np.abs(y[i])
                if amplitude > maxamplitude:
                    amplitude = maxamplitude
                self.amplitude = amplitude
        # turn off the NA output, even in the case of exception (e.g. KeyboardInterrupt)
        except:
            self.amplitude = 0
            self._logger.info("NA output turned off due to an exception")
            raise
        else:
            self.amplitude = 0
        # in zero-span mode, change x-axis to approximate time. Time is very
        # rudely approximated here..
        if start == stop:
            x = np.linspace(
                0,
                1.0 / rbw * (avg + sleeptimes),
                points,
                endpoint=False)
        if stabilize is None:
            return x, y
        else:
            return x, y, amplitudes

    def transfer_function(self, frequencies, extradelay=0):
        """
        Returns a complex np.array containing the transfer function of the
        current IQ module setting for the given frequency array. The given
        transfer function is only relevant if the module is used as a
        bandpass filter, i.e. with the setting (gain != 0). If extradelay = 0,
        only the default delay is taken into account, i.e. the propagation
        delay from input to output_signal.

        Parameters
        ----------
        frequencies: np.array or float
            Frequencies to compute the transfer function for
        extradelay: float
            External delay to add to the transfer function (in s). If zero,
            only the delay for internal propagation from input to
            output_signal is used. If the module is fed to analog inputs and
            outputs, an extra delay of the order of 200 ns must be passed as
            an argument for the correct delay modelisation.

        Returns
        -------
        tf: np.array(..., dtype=np.complex)
            The complex open loop transfer function of the module.
        """
        quadrature_delay = 2  # the delay experienced by the signal when it
        # is represented as a quadrature (=lower frequency, less phaseshift)
        # the remaining delay of the module
        module_delay = self._delay - quadrature_delay
        frequencies = np.array(frequencies, dtype=np.complex)
        tf = np.array(frequencies*0, dtype=np.complex) + self.gain
        # bandpass filter
        for f in self.bandwidth:
            if f == 0:
                continue
            elif f > 0:  # lowpass
                tf *= 1.0 / (1.0 + 1j * (frequencies-self.frequency) / f)
                quadrature_delay += 2
            elif f < 0:  # highpass
                tf *= 1.0 / (1.0 + 1j * f / (frequencies-self.frequency))
                quadrature_delay += 1  # one cycle extra delay per highpass
        # compute phase shift due to quadrature propagation delay
        quadrature_delay *= 8e-9 / self._frequency_correction
        tf *= np.exp(-1j * quadrature_delay * (frequencies - self.frequency) \
                     * 2 * np.pi)
        # input filter modelisation
        f = self.inputfilter  # no for loop here because only one filter stage
        if f > 0:  # lowpass
            tf /= (1.0 + 1j * frequencies / f)
            module_delay += 2  # two cycles extra delay per lowpass
        elif f < 0:  # highpass
            tf /= (1.0 + 1j * f / frequencies)
            module_delay += 1  # one cycle extra delay per highpass
        # compute delay
        delay = module_delay * 8e-9 / self._frequency_correction + extradelay
        # add phase shift contribution - not working, see instead formula below
        #delay -= self.phase/360.0/self.frequency
        tf *= np.exp(-1j * delay * frequencies * 2 * np.pi)
        # add delay from phase (incorrect formula or missing effect...)
        tf *= np.exp(1j*self.phase/180.0*np.pi)
        return tf


class IIR(FilterModule):
    iirfilter = None  # will be set by setup()
    _minloops = 5  # minimum number of loops for correct behaviour
    _maxloops = 1023
    # the first biquad (self.coefficients[0] has _delay cycles of delay
    # from input to output_signal. Biquad self.coefficients[i] has
    # _delay+i cycles of delay.
    _delay = 5  # empirically found. Counting cycles gave me 7.

    # parameters for scipy.signal.cont2discrete
    _method = 'gbt'  # method to go from continuous to discrete coefficients
    _alpha = 0.5  # alpha parameter for method (scipy.signal.cont2discrete)

    # invert denominator coefficients to convert from scipy notation to
    # the fpga-implemented notation (following Oppenheim and Schaefer: DSP)
    _invert = True
    
    _IIRBITS = Register(0x200)
    
    _IIRSHIFT = Register(0x204)

    _IIRSTAGES = Register(0x208)

    parameter_names = ["loops",
                       "on",
                       "shortcut",
                       "coefficients",
                       "input",
                       "output_direct"]

    loops = Register(0x100, doc="Decimation factor of IIR w.r.t. 125 MHz. "\
                                +"Must be at least 3. ")

    on = BoolRegister(0x104, 0, doc="IIR is on")
    
    shortcut = BoolRegister(0x104, 1, doc="IIR is bypassed")

    # obsolete
    #copydata = BoolRegister(0x104, 2,
    #            doc="If True: coefficients are being copied from memory")

    overflow = Register(0x108,
                            doc="Bitmask for various overflow conditions")

    @property
    def output_saturation(self):
        """ returns True if the output of the IIR filter has saturated since
        the last reset """
        return bool(self.overflow & 1 << 6)

    @property
    def internal_overflow(self):
        """ returns True if the IIR filter has experienced an internal
        overflow (leading to saturation) since the last reset"""
        overflow = bool(self.overflow & 0b111111)
        if overflow:
            self._logger.info("Internal overflow has occured. Bit pattern "
                              "%s", bin(self.overflow))
        return overflow

    def _from_double(self, v, bitlength=64, shift=0):
        v = int(np.round(v * 2**shift))
        v = v & (2**bitlength - 1)
        hi = (v >> 32) & ((1 << 32) - 1)
        lo = (v >> 0) & ((1 << 32) - 1)
        return hi, lo

    def _to_double(self, hi, lo, bitlength=64, shift=0):
        hi = int(hi) & ((1 << (bitlength - 32)) - 1)
        lo = int(lo) & ((1 << 32) - 1)
        v = int((hi << 32) + lo)
        if v >> (bitlength - 1) != 0:  # sign bit is set
            v = v - 2**bitlength
        v = np.float64(v) / 2**shift
        return v

    @property
    def coefficients(self):
        l = self.loops
        if l == 0:
            return np.array([])
        elif l > self._IIRSTAGES:
            l = self._IIRSTAGES
        # data = np.array([v for v in self._reads(0x8000, 8 * l)])
        # coefficient readback has been disabled to save FPGA resources.
        if hasattr(self,'_writtendata'):
            data = self._writtendata
        else:
            raise ValueError("Readback of coefficients not enabled. " \
                             +"You must set coefficients before reading them.")
        coefficients = np.zeros((l, 6), dtype=np.float64)
        bitlength = self._IIRBITS
        shift = self._IIRSHIFT
        for i in range(l):
            for j in range(6):
                if j == 2:
                    coefficients[i, j] = 0
                elif j == 3:
                    coefficients[i, j] = 1.0
                else:
                    if j > 3:
                        k = j - 2
                    else:
                        k = j
                    coefficients[i, j] = self._to_double(
                        data[i * 8 + 2 * k + 1],
                        data[i * 8 + 2 * k],
                        bitlength=bitlength,
                        shift=shift)
                    if j > 3 and self._invert:
                        coefficients[i, j] *= -1
        return coefficients

    @coefficients.setter
    def coefficients(self, v):
        bitlength = self._IIRBITS
        shift = self._IIRSHIFT
        stages = self._IIRSTAGES
        v = np.array([vv for vv in v], dtype=np.float64)
        l = len(v)
        if l > stages:
            raise Exception(
                "Error: Filter contains too many sections to be implemented")
        data = np.zeros(stages * 8, dtype=np.uint32)
        for i in range(l):
            for j in range(6):
                if j == 2:
                    if v[i, j] != 0:
                        self._logger.warning("Attention: b_2 (" + str(i) \
                            + ") is not zero but " + str(v[i, j]))
                elif j == 3:
                    if v[i, j] != 1:
                        self._logger.warning("Attention: a_0 (" + str(i) \
                            + ") is not one but " + str(v[i, j]))
                else:
                    if j > 3:
                        k = j - 2
                        if self._invert:
                            v[i, j] *= -1
                    else:
                        k = j
                    hi, lo = self._from_double(
                        v[i, j], bitlength=bitlength, shift=shift)
                    data[i * 8 + k * 2 + 1] = hi
                    data[i * 8 + k * 2] = lo
        data = [int(d) for d in data]
        self._writes(0x8000, data)
        self._writtendata = data

    def _setup_unity(self):
        """sets the IIR filter transfer function unity"""
        c = np.zeros((self._IIRSTAGES, 6), dtype=np.float64)
        c[0, 0] = 1.0
        c[:, 3] = 1.0
        self.coefficients = c
        self.loops = 1

    def _setup_zero(self):
        """sets the IIR filter transfer function zero"""
        c = np.zeros((self._IIRSTAGES, 6), dtype=np.float64)
        c[:, 3] = 1.0
        self.coefficients = c
        self.loops = 1

    def setup(
            self,
            zeros,
            poles,
            gain=1.0,
            input=None,
            output_direct=None,
            loops=None,
            plot=False,
            designdata=False,
            turn_on=True,
            inputfilter=0,  # disabled by default
            tol=1e-3,
            prewarp=True):
        """Setup an IIR filter
        
        the transfer function of the filter will be (k ensures DC-gain = g):

                  (s-2*pi*z[0])*(s-2*pi*z[1])...
        H(s) = k*-------------------
                  (s-2*pi*p[0])*(s-2*pi*p[1])...
        
        parameters
        --------------------------------------------------
        zeros:         list of zeros in the complex plane, maximum 16
        poles:         list of zeros in the complex plane, maxumum 16
        gain:          DC-gain
        input:         input signal
        output_direct: send directly to an analog output?
        loops:         clock cycles per loop of the filter. must be at least 3
                       and at most 255. set None for autosetting loops
        turn_on:       automatically turn on the filter after setup
        plot:          if True, plots the theoretical and implemented transfer
                       functions
        designdata:    if True, returns various design transfer functions in a
                       format that can be passed to iir.bodeplot
        inputfilter:   the bandwidth of the input filter for anti-aliasing.
                       If None, it is set to the sampling frequency.
        tol:           tolerance for matching conjugate poles or zeros into
                       pairs, 1e-3 is okay
        prewarp:       Enables prewarping of frequencies. Strongly recommended.

        returns
        --------------------------------------------------
        coefficients   data to be passed to iir.bodeplot to plot the
                       realized transfer function
        """
        if self._IIRSTAGES == 0:
            raise Exception("Error: This FPGA bitfile does not support IIR "
                            "filters! Please use an IIR version!")
        self.on = False
        self.shortcut = False
        # design the filter
        self.iirfilter = iir.IirFilter(zeros=zeros,
                                       poles=poles,
                                       gain=gain,
                                       loops=loops,
                                       dt=8e-9*self._frequency_correction,
                                       minloops=self._minloops,
                                       maxloops=self._maxloops,
                                       iirstages=self._IIRSTAGES,
                                       totalbits=self._IIRBITS,
                                       shiftbits=self._IIRSHIFT,
                                       inputfilter=0,
                                       moduledelay=self._delay)
        # set loops in fpga
        self.loops = self.iirfilter.loops
        # write to the coefficients register
        self.coefficients = self.iirfilter.coefficients
        self._logger.info("Filter sampling frequency is %.3s MHz",
                          1e-6 / self.sampling_time)
        # low-pass filter the input signal with a first order filter with
        # cutoff near the sampling rate - decreases aliasing and achieves
        # higher internal data precision (3 extra bits) through averaging
        if inputfilter is None:
            self.inputfilter = 125e6*self._frequency_correction / self.loops
        else:
            self.inputfilter = inputfilter
        self.iirfilter.inputfilter = self.inputfilter  # update model
        self._logger.info("IIR anti-aliasing input filter set to: %s MHz",
                          self.iirfilter.inputfilter * 1e-6)
        # connect the module
        if input is not None:
            self.input = input
        if output_direct is not None:
            self.output_direct = output_direct
        # switch it on only once everything is set up
        self.on = turn_on
        self._logger.info("IIR filter ready")
        # compute design error
        dev = (np.abs((self.coefficients[0:len(self.iirfilter.coefficients)] -
                       self.iirfilter.coefficients).flatten()))
        maxdev = max(dev)
        reldev = maxdev / \
                 abs(self.iirfilter.coefficients.flatten()[np.argmax(dev)])
        if reldev > 0.05:
            self._logger.warning(
                "Maximum deviation from design coefficients: %.4g "
                "(relative: %.4g)", maxdev, reldev)
        else:
            self._logger.info("Maximum deviation from design coefficients: "
                               "%.4g (relative: %.4g)", maxdev, reldev)
        if bool(self.overflow):
            self._logger.warning("IIR Overflow detected. Pattern: %s",
                                 bin(self.overflow))
        else:
            self._logger.info("IIR Overflow pattern: %s", bin(self.overflow))
        if designdata or plot:
            maxf = 125e6/self.loops
            fs = np.linspace(maxf/1000, maxf, 2001, endpoint=True)
            designdata = self.iirfilter.designdata
            if plot:
                iir.bodeplot(designdata, xlog=True)
            return designdata
        else:
            return None

    @property
    def sampling_time(self):
        return 8e-9 / self._frequency_correction * self.loops

    ### this function is pretty much obsolete now. use self.iirfilter.tf_...
    def transfer_function(self, frequencies, extradelay=0, kind='final'):
        """
        Returns a complex np.array containing the transfer function of the
        current IIR module setting for the given frequency array. The
        best-possible estimation of delays is automatically performed for
        all kinds of transfer function. The setting of 'shortcut' is ignored
        for this computation, i.e. the theoretical and measured transfer
        functions can only agree if shortcut is False.

        Parameters
        ----------
        frequencies: np.array or float
            Frequencies to compute the transfer function for
        extradelay: float
            External delay to add to the transfer function (in s). If zero,
            only the delay for internal propagation from input to
            output_signal is used. If the module is fed to analog inputs and
            outputs, an extra delay of the order of 150 ns must be passed as
            an argument for the correct delay modelisation.
        kind: str
            The IIR filter design is composed of a number of steps. Each
            step slightly modifies the transfer function to adapt it to
            the implementation of the IIR. The various intermediate transfer
            functions can be helpful to debug the iir filter.

            kind should be one of the following (default is 'implemented'):
            - 'all': returns a list of data to be passed to iir.bodeplot
              with all important kinds of transfer functions for debugging
            - 'continuous': the designed transfer function in continuous time
            - 'before_partialfraction_continuous': continuous filter just
              before partial fraction expansion of the coefficients. The
              partial fraction expansion introduces a large numerical error for
              higher order filters, so this is a good place to check whether
              this is a problem for a particular filter design
            - 'before_partialfraction_discrete': discretized filter just before
              partial fraction expansion of the coefficients. The partial
              fraction expansion introduces a large numerical error for higher
              order filters, so this is a good place to check whether this is
              a problem for a particular filter design
            - 'before_partialfraction_discrete_zoh': same as previous,
              but zero order hold assumption is used to transform from
              continuous to discrete
            - 'discrete': the transfer function after transformation to
              discrete time
            - 'discrete_samplehold': same as discrete, but zero delay
              between subsequent biquads is assumed
            - 'highprecision': hypothetical transfer function assuming that
              64 bit fixed point numbers were used in the fpga (decimal point
              at bit 48)
            - 'implemented': transfer function after rounding the
              coefficients to the precision of the fpga

        Returns
        -------
        tf: np.array(..., dtype=np.complex)
            The complex open loop transfer function of the module.
        If kind=='all', a list of plotdata tuples is returned that can be
        passed directly to iir.bodeplot().
        """
        #frequencies = np.array(frequencies, dtype=np.float)
        # take average delay to be half the loops since this is the
        # expectation value for the delay (plus internal propagation delay)
        #module_delay = self._delay + self.loops / 2.0
        tf = self.iirfilter.__getattribute__('tf_'+kind)(frequencies)
        #for f in [self.inputfilter]:  # only one filter at the moment
        #    if f == 0:
        #        continue
        #    if f > 0:  # lowpass
        #        tf /= (1.0 + 1j*frequencies/f)
        #        module_delay += 2  # two cycles extra delay per lowpass
        #    elif f < 0:  # highpass
        #        tf /= (1.0 + 1j*f/frequencies)
        #        # plus is correct here since f already has a minus sign
        #        module_delay += 1  # one cycle extra delay per highpass
        ## add delay
        #delay = module_delay * 8e-9 / self._frequency_correction + extradelay
        #tf *= np.exp(-1j*delay*frequencies*2*np.pi)
        return tf

    bf = None

    def bodefit(self, id):
        """ launches the gui to fit a transfer function and allows to use
        the fit transfer function as IIR filter loop shape

        Parameters
        ----------
        id: int
          id of the curve containing the transfer function to work on
        """
        self.bf = bodefit.BodeFitIIRGuiOptimisation(id)
        self.bf.lockbox = self._parent
        self.bf.iir = self
        return self.bf


class AMS(BaseModule):
    """mostly deprecated module (redpitaya has removed adc support). 
    only here for dac2 and dac3"""
    def __init__(self, client, parent=None):
        super(AMS, self).__init__(client,
                                  addr_base=0x40400000,
                                  parent=parent)
    # attention: writing to dac0 and dac1 has no effect
    # only write to dac2 and 3 to set output voltages
    # to modify dac0 and dac1, connect a r.pwm0.input='pid0' 
    # and let the pid module determine the voltage 
    dac0 = PWMRegister(0x20, doc="PWM output 0 [V]")
    dac1 = PWMRegister(0x24, doc="PWM output 1 [V]")
    dac2 = PWMRegister(0x28, doc="PWM output 2 [V]")
    dac3 = PWMRegister(0x2C, doc="PWM output 3 [V]")<|MERGE_RESOLUTION|>--- conflicted
+++ resolved
@@ -240,11 +240,7 @@
                                     options=_trigger_sources)
 
     def set_state(self, dic):
-<<<<<<< HEAD
-        super(Scope, self).set_stat(dic)
-=======
         super(Scope, self).set_state(dic)
->>>>>>> 73729b6f
         self.setup()
 
     @property
