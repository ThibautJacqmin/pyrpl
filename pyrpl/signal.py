import time
import logging
import numpy as np
logger = logging.getLogger(__name__)

from .curvedb import CurveDB


class ExposedConfigParameter(object):
    def __init__(self, parameter):
        self._parameter = parameter

    def __get__(self, instance, owner):
        return instance._config.__getattribute__(self._parameter)

    def __set__(self, instance, value):
        instance._config.__setattr__(self._parameter, value)


class Signal(object):
    """" represention of a physial signal

    A predefined number of samples is aquired when any signal-related property
    is requested (except for sample which always gets a simultaneous datapoint.
    If several properties are requested simultaneously, all are derived from the
    same data trace. This is done by setting a timeout within
    which the signals can be requested, roughly corresponding to the required
    acquisition time. The recommended syntax for simultaneous acquisition is:

    mean, rms = signal.mean, signal.rms
    """
    def __init__(self, config, branch):
        # get the relevant config branch from config tree
        self._config = config._getbranch(branch, defaults=config.signal)
        # signal name = branch name
        self._name = self._config._branch
        self._acquiretime = 0
    unit = ExposedConfigParameter("unit")

    def __repr__(self):
        return str(self.__class__)+"("+self._name+")"

    @property
    def unit_per_V(self):
        return self._config[self.unit + "_per_V"]

    @unit_per_V.setter
    def unit_per_V(self, value):
        self._config[self.unit + "_per_V"] = value

    # placeholder for acquired data implementation, in default units (V)
    def _acquire(self):
        logger.debug("acquire() of signal %s was called! ", self._name)
        # get data
        self._lastvalues = np.random.normal(size=self._config.points)
        self._acquiretime = time.time()

    # placeholder for acquired timetrace implementation
    @property
    def _times(self):
        return np.linspace(0,
                           self._config.traceduration,
                           self._config.points,
                           endpoint=False)
    @property
    def nyquist_frequency(self):
        return self._config.points / self._config.traceduration / 2

    # placeholder for acquired data sample implementation (faster)
    @property
    def sample(self):
        return (np.random.normal() - self.offset) * self.unit_per_V

    # derived quantities from here on, no need to modify in derived class
    @property
    def _values(self):
        # has the timeout expired?
        if self._acquiretime + self._config.acquire_timeout < time.time():
            # take new data then
            self._acquire()
        # return scaled numbers (slower to do it here but nicer code)
        return (self._lastvalues - self.offset) * self.unit_per_V

    @property
    def mean(self): return self._values.mean()

    @property
    def rms(self):
        return np.sqrt(((self._values - self._values.mean())**2).mean())

    @property
    def max(self): return self._values.max()

    @property
    def min(self): return self._values.min()

    @property
    def curve(self):
        """ returns a curve with recent data and a lot of useful parameters"""
        # important: call _values first in order to get the _times
        # corresponding to the measurement setup of _values
        values = self._values
        times = self._times
        return CurveDB.create(times, values,
                              name=self._name,
                              mean=self.mean,
                              rms=self.rms,
                              max=self.max,
                              min=self.min,
                              average=self._config.average,
                              unit=self.unit,
                              unit_per_V=self.unit_per_V,
                              nyquist_frequency=self.nyquist_frequency,
                              acquiretime=self._acquiretime,
                              autosave=self._config.autosave)

    def get_offset(self):
        """ acquires and saves the offset of the signal """
        oldoffset = self.offset
        # make sure data are fresh
        self._acquire()
        self._config["offset"] = self._lastvalues.mean()
        newoffset = self.offset
        logger.debug("Offset for signal %s changed from %s to %s",
                     self._name, oldoffset, newoffset)
        return newoffset

    @property
    def offset(self):
        if self._config.offset_subtraction:
            return self._config.offset or 0
        else:
            return 0

    def get_peak(self):
        # make sure data are fresh
        self._acquire()
        self._config["peak"] = self.mean

        logger.debug("New peak value for signal %s is %s",
                     self._name, self._config.offset)

    @property
    def peak(self):
        """ peak signal value, as present when get_peak was last called"""
        return self._config.peak

    @property
    def redpitaya_input(self): return self._config.redpitaya_input

    @property
    def transfer_function(self):
        try:
            pk = self._config.transfer_function.open_loop
        except KeyError:
            logger.error("No transfer functions available for this output")
            return None
        return CurveDB.get(pk)


class RPSignal(Signal):
    # a signal that lives inside the RedPitaya
    def __init__(self, config, branch, parent, restartscope=lambda: None):
        self._parent = parent
        self._rp = parent.rp
        self._restartscope = restartscope
        super(RPSignal, self).__init__(config, branch)

    @property
    def _redpitaya_input(self):
        return self._config.redpitaya_input

    def _saverawdata(self, data, times):
        self._lastvalues = data
        self._lasttimes = times
        self._acquiretime = time.time()

    def _acquire(self, secondsignal=None):
        logger.debug("acquire() of signal %s was called! ", self._name)
        if secondsignal is None:
            try:
                secondsignal = self._config.secondsignal
            except KeyError:
                pass
        if isinstance(secondsignal, str):
            secondsignal = self._parent.signals[secondsignal]
        if secondsignal is not None:
            input2 = secondsignal._redpitaya_input
            logger.debug("Second signal '%s' for acquisition set up.",
                         secondsignal)
        else:
            input2 = None
        self._rp.scope.setup(duration=self._config.duration,
                             trigger_source=self._config.trigger_source,
                             average=self._config.average,
                             threshold=self._config.threshold,
                             hysteresis=self._config.hysteresis,
                             trigger_delay=self._config.trigger_delay,
                             input1=self._redpitaya_input,
                             input2=input2)
        try:
            timeout = self._config.timeout
        except KeyError:
            timeout = self._rp.scope.duration*5
        self._saverawdata(self._rp.scope.curve(ch=1, timeout=timeout), self._rp.scope.times)
        if secondsignal is not None:
            secondsignal._saverawdata(self._rp.scope.curve(ch=2, timeout=-1), self._rp.scope.times)
        self._restartscope()

    @property
    def _times(self): return self._lasttimes#self._rp.scope.times

    @property
    def sample(self):
        self._rp.scope.input1 = self.redpitaya_input
        return (self._rp.scope.voltage1 - self.offset) * self.unit_per_V

    @property
    def nyquist_frequency(self): return 1.0 / self._rp.scope.sampling_time / 2

    @property
    def curve(self):
        curve = super(RPSignal, self).curve
        extraparams = dict(
            trigger_timestamp = self._rp.scope.trigger_timestamp,
            duration = self._rp.scope.duration)
        curve.params.update(extraparams)
        curve.save()
        return curve


class RPOutputSignal(RPSignal):
    def __init__(self, config, branch, parent, restartscope):
        super(RPOutputSignal, self).__init__(config,
                                             branch,
                                             parent,
                                             restartscope)
        self.setup()

    def setup(self, **kwargs):
        # each output gets its own pid
        if not hasattr(self, "pid"):
            self.pid = self._rp.pids.pop()

        # set voltage limits
        try:
            self.pid.max_voltage = self._config.max_voltage
        except KeyError:
            self._config["max_voltage"] = self.pid.max_voltage
        try:
            self.pid.min_voltage = self._config.min_voltage
        except KeyError:
            self._config["min_voltage"] = self.pid.min_voltage

        # routing of output
        try:
            out = self._config.redpitaya_output
        except KeyError:
            logger.error("Output port for signal signal %s could not be "
                         + "identified.", self._name)
            raise
        if out.startswith("pwm"):
            out = self._rp.__getattribute__(out)
            out.input = self.pid.name
            self.pid.output_direct = "off"
        else:
            self.pid.output_direct = out

        # is a second pid needed?
        if self._pid2_filter or self._second_integrator_crossover > 0:
            # if we already have a pid2, let's return it to the stack first
            if hasattr(self, 'pid2'):
                self.pid2.p = 0
                self.pid2.i = 0
                self.pid2.d = 0
                self.pid2.ival = 0
                self._rp.pids.append(self.pid2)
            # self.pid has been configured on the output side. Therfore we
            # rename it to pid2 and create a new self.pid for the intput
            # configuration to be compatible with the single-pid code.
            self.pid2 = self.pid
            self.pid = self._rp.pids.pop()
            logger.debug("Second PID %s acquired for output %s.",
                         self.pid.name, self._name)
            self.pid2.inputfilter = self._pid2_filter
            self.pid2.input = self.pid.name
            self.pid.max_voltage = 1
            self.pid.min_voltage = -1
            self.pid.p = 1.0

        # configure inputfilter
        try:
            self.pid.inputfilter = self._config.lock.inputfilter
        except (KeyError, AttributeError):
            logger.debug("No inputfilter was defined for output %s. ",
                         self._name)

        # save the current inputfilter to the config file
        try:
            self._config["lock"]["inputfilter"] = self._inputfilter
        except KeyError:
            self._config["lock"] = {"inputfilter": self._inputfilter}

        # set input if specified
        try:
            self.pid.input = self._config.redpitaya_input
        except KeyError:
            self.pid.input = "off"

        # configure iir if desired
        self._loadiir()

        # make sure the units of calibration make sense
        if not 'calibrationunits' in self._config._keys():
            calibrations = [k for k in self._config._keys() if k.endswith("_per_V")]
            if not calibrations or len(calibrations) > 1:
                raise ValueError("Too few / too many calibrations for output "
                                 +self._name+" are specified in config file: "
                                 +str(calibrations)
                                 +". Remove all but one to continue.")
            else:
                self._config['calibrationunits'] = calibrations[0]

    def _loadiir(self):
        try:
            # workaround for complex numbers from yaml
            iirzeros = [complex(n) for n in self._config.iir.zeros]
            iirpoles = [complex(n) for n in self._config.iir.poles]
            iirgain = self._config.iir.gain
        except KeyError:
            logger.debug("No iir filter was defined for output %s. ",
                         self._name)
            return
        if not hasattr(self, "iir"):
            self.iir = self._rp.iirs.pop()
        logger.error("IIR setup not implemented at the time being.")

    @property
    def _redpitaya_input(self):
        return self.pid.name

    @property
    def issaturated(self):
        # tells us if the output has saturated
        ival, max, min = self.pid.ival, self.pid.max_voltage, \
                         self.pid.min_voltage
        if ival > max or ival < min:
            return True
        else:
            return False

    def off(self):
        """ Turns off all feedback or sweep """
        self.pid.p = 0
        self.pid.i = 0
        self.pid.d = 0
        self.pid.ival = 0
        if hasattr(self, 'pid2'):
            self.pid2.i = 0
            self.pid2.p = 1
            self.pid2.d = 0
            self.pid2.ival = 0

    def unlock(self):
        if self._skiplock:
            return
        else:
            self.off()

    def lock(self,
             slope,
             setpoint,
             input=None,
             factor=1.0,
             offset=None,
             second_integrator=0):
        """
        Enables feedback with this output. The realized transfer function of
        the pid plus specified external analog filters is a pure integrator if
        the config file defines unity_gain_frequency for the output, or a pure
        proportional gain if the config file defines proportional_gain for the
        output. This transfer function can be further refined by defining
        setting the fields 'inputfilter' and 'iir' for the output in the config
        file. An incorrect specification of the external analog filter will
        result in an imperfect transfer function.

        Parameters
        ----------
        slope: float or None
            The slope of the input error signal. If the output is specified in
            units of m_per_V, the slope must come in units of V_per_m. None
            leaves the current slope unchanged (also ignores factor).
        setpoint: float or None
            The lock setpoint in V. None leaves the setpoint unchanged
        input: RPSignal or str or None
            The input signal of the pid, either as RPSignal object or as str
<<<<<<< HEAD
=======
            containing the signal's name.  None leaves the currend pid input.
>>>>>>> 340be529
        factor: float
            An extra factor to multiply the gain with for debugging purposes.
        offset: float or None
            The output offset (V) when the lock is enabled.
        second_integrator: float
            Factor to multiply a predefined second integrator gain with. Useful
            for ramping up the second integrator in a smooth fashion.

        Returns
        -------
        None
        """

        # if output is disabled for locking, skip the rest
        if self._skiplock:
            return

<<<<<<< HEAD
        # design the loop shape
        loopshape = self._config.lock._dict  # maybe rename the branch to loopshape
        if ("unity_gain_frequency" in loopshape
                                and "proportional_gain" in loopshape):
            raise ValueError("Output " + self._name + " loopshape is "
                    "overdefined. Defines either unity_gain_frequency or "
                    "proportional_gain, but not both!")
        if slope is None:
            if "unity_gain_frequency" in loopshape:
                integrator_on = True
                gain = self.pid.i
            else:  # "proportional" in loopshape:
                integrator_on = False
                gain = self.pid.p
        elif slope == 0:
                    raise ValueError("Cannot lock on a zero slope!")
        else:
            if "unity_gain_frequency" in loopshape:
                integrator_on = True
                gain = self._config.lock.unity_gain_frequency
            else:  # "proportional" in loopshape:
                integrator_on = False
                gain = self._config.lock.proportional_gain
            gain *= factor * -1 / slope
            gain /= self._config[self._config.calibrationunits]
=======
        # compute integrator unity gain frequency
        if slope is None:
            integrator_ugf = self.pid.i
        else:
            if slope == 0:
                raise ValueError("Cannot lock on a zero slope!")
            integrator_ugf = self._config.lock.unity_gain_frequency * factor * -1
            integrator_ugf /= (self._config[self._config.calibrationunits] * slope)
>>>>>>> 340be529

        # if gain is disabled somewhere, return
        if gain == 0:
            self.off()
            logger.warning("Lock called with zero gain! ")
            return

        # if analog lowpass filters are present, try to adjust transfer
        # function in order to compensate for it with PID
        try:
            lowpass = sorted(self._config.analogfilter.lowpass)
        except KeyError:
            self._config['analogfilter']= {'lowpass': []}
            lowpass = sorted(self._config.analogfilter.lowpass)
        if integrator_on:
            integrator_ugf = gain
        else:
            integrator_ugf = 0
            # pretending there was a 1Hz analog filter will get us the right
            # proportional gain with or without integrator in the next block
            lowpass = [1.0] + lowpass

        if len(lowpass) >= 0:  # i.e. always
            # no analog lowpass -> pure integrator lock
            proportional = 0
            differentiator_ugf = 0
        if len(lowpass) >= 1:
            # set PI corner at first lowpass cutoff
            proportional = gain / lowpass[0]
        if len(lowpass) >= 2:
            # set PD corner at second lowpass cutoff if present
            differentiator_ugf = lowpass[1] / proportional
        if len(lowpass) >= 3:
            logger.warning("Output %s: Don't know how to handle >= 3rd order "
                           +"analog filter. Consider IIR design. ")

        if input:
            if isinstance(input, RPSignal):
                self.pid.input = input._config.redpitaya_input
                # correct setpoint for input offset
                setpoint += input.offset
            else:  # probably a string
                self.pid.input = input

        if offset:
            # must turn off gains before setting the offset
            self.off()
            # offset is internal integral value
            self.pid.ival = offset
            # sleep for the lowest analog lowpass damping time to let the
            # offset settle analogically
            if lowpass:
                time.sleep(1.0/lowpass[0])

        # reset inputfilter - allows configuration from configfile in
        # near real time
        self.pid.inputfilter = self._config.lock.inputfilter
        if hasattr(self, 'pid2'):
            self.pid2.inputfilter = self._pid2_filter

        # rapidly turn on all gains
        if setpoint is None:
            setpoint = self.pid.setpoint
        else:
            self.pid.setpoint = setpoint
        self.pid.i = integrator_ugf
        self.pid.p = proportional
        self.pid.d = differentiator_ugf
        if second_integrator != 0:
            if hasattr(self, 'pid2'):
                self.pid2.i = self._second_integrator_crossover\
                              * second_integrator
                self.pid2.p = 1.0

        # set the offset once more in case the lack of synchronous gain enabling
        # messed up the offset
        if offset:
            self.pid.ival = offset
            if hasattr(self, 'pid2'):
                self.pid2.ival = 0

        # issue a warning if some gain could not be implemented
        for act, set, name in [(self.pid.i, integrator_ugf, "integrator"),
                           (self.pid.p, proportional, "proportional"),
                           (self.pid.d, differentiator_ugf, "differentiator"),
                           (self.pid.setpoint, setpoint, "setpoint")]:
            if set != 0 and (act / set < 0.9 or act / set > 1.1):
                # the next condition is to avoid diverging quotients setpoints
                # near zero
                if not (name == 'setpoint' and abs(act-set) < 1e-3):
                    logger.warning("Implemented value for %s of output %s has "
                            + "saturated more than 10%% away from desired "
                            + "value. Try to modify analog gains.",
                            name, self._name)

    def sweep(self, frequency=None, amplitude=None, waveform=None):
        try:
            kwargs = self._config.sweep._dict
        except KeyError:
            logger.debug("Sweep for output '%s' is disabled.", self._name)
            return None
        if frequency:
            kwargs["frequency"] = frequency
        if waveform:
            kwargs["waveform"] = waveform
        if amplitude:
            kwargs["amplitude"] = amplitude

        # set asg amplitude always to 1.0 and feed sweep through pid instead
        amplitude = kwargs["amplitude"]
        kwargs["amplitude"] = 1.0
        kwargs["output_direct"] = "off"
        if 'asg' in kwargs:
            asgname = kwargs.pop("asg")
        else:
            asgname = 'asg1'
        asg = self._rp.__getattribute__(asgname)
        asg.setup(**kwargs)
        self.pid.input = asgname
        self.pid.p = amplitude
        return asg.frequency

    def save_current_gain(self, factor=1):
        try:
            ugf = self._config.lock.unity_gain_frequency
        except KeyError:
            pass
        else:
            self._config.lock.unity_gain_frequency = ugf * factor
        self._config.lock.inputfilter = self._inputfilter
        if hasattr(self, 'pid2'):
            self._config.lock['second_integrator_crossover'] = \
                self.pid2.i / self.pid2.p

    @property
    def output_offset(self):
        return self.pid.ival

    @output_offset.setter
    def output_offset(self, value):
        self.pid.ival = value
        offset = self.pid.ival
        if offset > self._config.max_voltage:
            offset = self._config.max_voltage
        elif offset < self._config.min_voltage:
            offset = self._config.min_voltage
        self._config['lastoffset'] = offset

    @property
    def _skiplock(self):
        if 'lock' not in self._config._keys():
            return True
        if 'skip' in self._config.lock._keys():
            if self._config.lock.skip:
                return True
        return False

    @property
    def _pid2_filter(self):
        # this is a method to get the pid2 filter coefficients
        # future implementation might change where this value is stored
        try:
            return self._config.lock.inputfilter[len(self.pid.inputfilter):]
        except KeyError:
            return []

    @property
    def _inputfilter(self):
        if hasattr(self, 'pid2'):
            return self.pid.inputfilter + self.pid2.inputfilter
        else:
            return self.pid.inputfilter

    @property
    def _second_integrator_crossover(self):
        try:
            sic = self._config.lock.second_integrator_crossover
        except KeyError:
            sic = 0
        return sic
<|MERGE_RESOLUTION|>--- conflicted
+++ resolved
@@ -394,10 +394,7 @@
             The lock setpoint in V. None leaves the setpoint unchanged
         input: RPSignal or str or None
             The input signal of the pid, either as RPSignal object or as str
-<<<<<<< HEAD
-=======
             containing the signal's name.  None leaves the currend pid input.
->>>>>>> 340be529
         factor: float
             An extra factor to multiply the gain with for debugging purposes.
         offset: float or None
@@ -415,7 +412,6 @@
         if self._skiplock:
             return
 
-<<<<<<< HEAD
         # design the loop shape
         loopshape = self._config.lock._dict  # maybe rename the branch to loopshape
         if ("unity_gain_frequency" in loopshape
@@ -441,16 +437,6 @@
                 gain = self._config.lock.proportional_gain
             gain *= factor * -1 / slope
             gain /= self._config[self._config.calibrationunits]
-=======
-        # compute integrator unity gain frequency
-        if slope is None:
-            integrator_ugf = self.pid.i
-        else:
-            if slope == 0:
-                raise ValueError("Cannot lock on a zero slope!")
-            integrator_ugf = self._config.lock.unity_gain_frequency * factor * -1
-            integrator_ugf /= (self._config[self._config.calibrationunits] * slope)
->>>>>>> 340be529
 
         # if gain is disabled somewhere, return
         if gain == 0:
@@ -630,4 +616,4 @@
             sic = self._config.lock.second_integrator_crossover
         except KeyError:
             sic = 0
-        return sic
+        return sic