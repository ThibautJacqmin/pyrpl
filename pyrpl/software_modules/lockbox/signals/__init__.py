--- conflicted
+++ resolved
@@ -9,10 +9,5 @@
     widget = None
     pass
 
-<<<<<<< HEAD
-from .output import OutputSignal
-from .input import InputSignal, InputPdh
-=======
 from .output import *
-from .input import *
->>>>>>> 505c26e5
+from .input import *