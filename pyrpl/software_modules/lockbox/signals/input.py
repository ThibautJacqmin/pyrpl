--- conflicted
+++ resolved
@@ -1,13 +1,8 @@
 from __future__ import division
 from pyrpl.modules import SoftwareModule
 from . import Signal
-<<<<<<< HEAD
 from pyrpl.attributes import SelectAttribute, SelectProperty, FloatProperty, FrequencyProperty, PhaseProperty, \
-    FilterProperty
-=======
-from pyrpl.attributes import SelectAttribute, SelectProperty, FloatProperty,\
-    FrequencyProperty, PhaseProperty, FrequencyRegister
->>>>>>> 90f9ca87
+    FilterProperty, FrequencyRegister
 from pyrpl.widgets.module_widgets import LockboxInputWidget
 from pyrpl.hardware_modules.dsp import DSP_INPUTS
 from ....pyrpl_utils import time
@@ -257,10 +252,6 @@
         super(IqFrequencyProperty, self).__init__(**kwargs)
         self.max = FrequencyRegister.CLOCK_FREQUENCY / 2.0
 
-<<<<<<< HEAD
-class IqFrequencyProperty(FrequencyProperty):
-=======
->>>>>>> 90f9ca87
     def set_value(self, instance, value):
         super(IqFrequencyProperty, self).set_value(instance, value)
         instance.iq.frequency = value
@@ -287,10 +278,7 @@
         instance.iq.output_direct = value
         return value
 
-<<<<<<< HEAD
-=======
-
->>>>>>> 90f9ca87
+
 class IqQuadratureFactorProperty(FloatProperty):
     def set_value(self, instance, value):
         super(IqQuadratureFactorProperty, self).set_value(instance, value)
@@ -311,7 +299,6 @@
         # only allow the low-pass filter options (exclude negative high-pass options)
         return [v for v in module.iq.__class__.bandwidth.valid_frequencies(module.iq) if v >= 0]
 
-<<<<<<< HEAD
 
 class InputIq(InputDirect):
     _section_name = 'iq'
@@ -321,7 +308,7 @@
                                                    'quadrature_factor',
                                                    'mod_output',
                                                    'bandwidth']
-=======
+
 class InputIq(InputDirect):
     """ Base class for demodulated signals. A derived class must implement
     the method expected_signal (see InputPdh in fabryperot.py for example)"""
@@ -330,18 +317,16 @@
                                                      'mod_amp',
                                                      'mod_phase',
                                                      'quadrature_factor',
-                                                     'mod_output']
->>>>>>> 90f9ca87
+                                                     'mod_output',
+                                                     'bandwidth']
+
     _setup_attributes = _gui_attributes + ["min", "max", "mean", "rms"]
     mod_freq = IqFrequencyProperty()
     mod_amp = IqAmplitudeProperty()
     mod_phase = IqPhaseProperty()
     quadrature_factor = IqQuadratureFactorProperty()
     mod_output = IqModOutputProperty(['out1', 'out2'])
-<<<<<<< HEAD
     bandwidth = IqFilterProperty()
-=======
->>>>>>> 90f9ca87
 
     def _init_module(self):
         super(InputIq, self)._init_module()
