from __future__ import division
from pyrpl.modules import SoftwareModule
from . import Signal
from pyrpl.attributes import SelectAttribute, SelectProperty, FloatProperty, FrequencyProperty, PhaseProperty
from pyrpl.widgets.module_widgets import LockboxInputWidget
from pyrpl.hardware_modules.dsp import DSP_INPUTS

import scipy
import numpy as np
import logging

logger = logging.getLogger(__name__)


class InputSignal(SoftwareModule):
    """
    An input signal allows to convert a measured voltage into the value of the
    model's physical variable in *unit*. The signal can be calibrated by
    taking a curve while scanning an output.
      - calibrate()
      -
    """
    section_name = 'input'  # name of the input
    gui_attributes = ["input_channel"]
    setup_attributes = gui_attributes + ["min", "max", "mean", "rms"]
<<<<<<< HEAD
    input_channel = SelectProperty(options=sorted(DSP_INPUTS.keys())) # ['in1', 'in2']) # adc
    # Is it desirable to be allowed to select any internal signal?
=======
    input_channel = SelectProperty(options=['in1', 'in2'])  # adc
>>>>>>> 505c26e5
    model_cls = None # Model class to which this input belongs.
    widget_class = LockboxInputWidget
    min = FloatProperty()
    max = FloatProperty()
    mean = FloatProperty()
    rms = FloatProperty(min=0, max=2)


    """
    def __init__(self, model):
        self.model = model
        super(InputSignal, self).__init__(model)
    """

    def init_module(self):
        """
        lockbox is the lockbox instance to which this input belongs.
        """
        self.lockbox = self.parent
        self.parameters = dict()
        self.plot_range = np.linspace(-5, 5, 200)

    @property
    def model(self):
        return self.parent.model

    def acquire(self):
        """
        returns an experimental curve in V obtained from a sweep of the lockbox.
        """
        self.lockbox.sweep()
        scope = self.pyrpl.scopes.pop(self.name)
        try:
            if not "sweep" in scope.states:
                scope.save_state("sweep")
            scope.load_state("sweep")
            scope.setup(input1=self.signal(), input2=self.lockbox.asg)
            curve = scope.curve(ch=1, timeout=0.1+2./self.lockbox.asg.frequency)
        finally:
            self.pyrpl.scopes.free(scope)
        return curve

    def get_stats_from_curve(self, curve):
        """
        gets the mean, min, max, rms value of curve (into the corresponding self's attributes)
        """
        self.mean = curve.mean()
        self.rms = curve.std()
        self.min = curve.min()
        self.max = curve.max()

    def calibrate(self):
        """
        This function should be reimplemented to measure whatever property of the curve is needed by expected_signal
        """
        curve = self.acquire()
        self.get_stats_from_curve(curve)
        if self.widget is not None:
            self.update_graph()

    def update_graph(self):
        if self.widget is not None:
            y = self.expected_signal(self.plot_range)
            self.widget.show_graph(self.plot_range, y)

    def expected_signal(self, variable):
        """
        Returns the value of the expected signal in V, depending on the variable value "variable". The parameters in
        self.parameters should have been calibrated beforehand.
        """
        raise NotImplementedError("Formula relating variable and parameters to output should be implemented in derived "
                                  "class")

    def expected_slope(self, variable):
        """
        Returns the slope of the expected signal wrt variable at a given value of the variable.
        """
        return scipy.misc.derivative(self.expected_signal,
                                     variable,
                                     dx=1e-9,
                                     n=1,  # first derivative
                                     order=3)

    def inverse(self, func, y, x0, args=()):
        """
        Finds a solution x to the equation y = func(x) in the
        vicinity of x0.

        Parameters
        ----------
        func: function
            the function
        y: float or np.array(,dtype=float)
            the desired value of the function
        x0: float
            the starting point for the search
        args: tuple
            optional arguments to pass to func

        Returns
        -------
        x: float
            the solution. None if no inverse could be found.
        """
        try:
            inverse = [self._inverse(self.expected_signal, yy, x0, args=args) for yy in y]
            if len(inverse) == 1:
                return inverse[0]
            else:
                return inverse
        except TypeError:
            def myfunc(x, *args):
                return func(x, *args) - y
            solution, infodict, ier, mesg = scipy.optimize.fsolve(
                         myfunc,
                         x0,
                         args=args,
                         xtol=1e-6,
                         epsfcn=1e-8,
                         fprime=self.__getattribute__(func.__name__+'_slope'),
                         full_output=True)
            if ier == 1:  # means solution was found
                return solution[0]
            else:
                return None

    def clear(self):
        """
        Free all resources owned by this input
        """
        pass

    def variable(self):
        """
        Estimates the model variable from the current value of the input.
        """
        curve = self.acquire()
        act = curve.mean()
        set = self.lockbox.setpoint
        variable = self.inverse(act, set)
        if variable is not None:
            return variable
        else:
            logger.warning("%s could not be estimated. Run a calibration!",
                           self._variable)
            return None

    def create_widget(self):
        widget = super(InputSignal, self).create_widget()
        try:
            self.update_graph()
        except:
            pass
        return widget


class InputDirect(InputSignal):
    section_name = 'direct_input'
    def signal(self):
        return self.input_channel


#class InputInternal(InputSignal): # Maybe the hierarchy should be the opposite...
#    section_name = 'internal_signal'
#    input_channel = SelectProperty(options=sorted(DSP_INPUTS.keys()))
#
#    def signal(self):
#        return self.input_channel


class PdhFrequencyProperty(FrequencyProperty):
    def set_value(self, instance, value):
        super(PdhFrequencyProperty, self).set_value(instance, value)
        instance.iq.frequency = value
        return value


class PdhAmplitudeProperty(FloatProperty):
    def set_value(self, instance, value):
        super(PdhAmplitudeProperty, self).set_value(instance, value)
        instance.iq.amplitude = value
        return value


class PdhPhaseProperty(PhaseProperty):
    def set_value(self, instance, value):
        super(PdhPhaseProperty, self).set_value(instance, value)
        instance.iq.phase = value
        return value


class PdhModOutputProperty(SelectProperty):
    def set_value(self, instance, value):
        super(PdhModOutputProperty, self).set_value(instance, value)
        instance.iq.output_direct = value
        return value


class PdhQuadratureFactorProperty(FloatProperty):
    def set_value(self, instance, value):
        super(PdhQuadratureFactorProperty, self).set_value(instance, value)
        instance.iq.quadrature_factor = value
        return value


class InputIQ(InputDirect):
    section_name = 'iq'
    gui_attributes = InputSignal.gui_attributes + ['mod_freq',
                                                   'mod_amp',
                                                   'mod_phase',
                                                   'quadrature_factor',
                                                   'mod_output']
    setup_attributes = gui_attributes + ["min", "max", "mean", "rms"]
    mod_freq = PdhFrequencyProperty()
    mod_amp = PdhAmplitudeProperty()
    mod_phase = PdhPhaseProperty()
    quadrature_factor = PdhQuadratureFactorProperty()
    mod_output = PdhModOutputProperty(['out1', 'out2'])

    def init_module(self):
        super(InputIQ, self).init_module()
        self._iq = None
        self.setup()

    def clear(self):
        self.pyrpl.iqs.free(self.iq)

    def signal(self):
        return self.iq

    @property
    def iq(self):
        if self._iq is None:
            self._iq = self.pyrpl.iqs.pop(self.name)
        return self._iq

    def _setup(self):
        """
        setup a PDH error signal using the attribute values
        """
        self.iq.setup(frequency=self.mod_freq,
                      amplitude=self.mod_amp,
                      phase=self.mod_phase,
                      input=self.input_channel,
                      gain=0,
                      bandwidth=[1e6, 1e6],
                      acbandwidth=1e6,
                      quadrature_factor=self.quadrature_factor,
                      output_signal='quadrature',
                      output_direct=self.mod_output)<|MERGE_RESOLUTION|>--- conflicted
+++ resolved
@@ -23,12 +23,8 @@
     section_name = 'input'  # name of the input
     gui_attributes = ["input_channel"]
     setup_attributes = gui_attributes + ["min", "max", "mean", "rms"]
-<<<<<<< HEAD
     input_channel = SelectProperty(options=sorted(DSP_INPUTS.keys())) # ['in1', 'in2']) # adc
     # Is it desirable to be allowed to select any internal signal?
-=======
-    input_channel = SelectProperty(options=['in1', 'in2'])  # adc
->>>>>>> 505c26e5
     model_cls = None # Model class to which this input belongs.
     widget_class = LockboxInputWidget
     min = FloatProperty()
