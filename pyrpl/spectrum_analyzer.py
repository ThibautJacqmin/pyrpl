###############################################################################
#    pyrpl - DSP servo controller for quantum optics with the RedPitaya
#    Copyright (C) 2014-2016  Leonhard Neuhaus  (neuhaus@spectro.jussieu.fr)
#
#    This program is free software: you can redistribute it and/or modify
#    it under the terms of the GNU General Public License as published by
#    the Free Software Foundation, either version 3 of the License, or
#    (at your option) any later version.
#
#    This program is distributed in the hope that it will be useful,
#    but WITHOUT ANY WARRANTY; without even the implied warranty of
#    MERCHANTABILITY or FITNESS FOR A PARTICULAR PURPOSE.  See the
#    GNU General Public License for more details.
#
#    You should have received a copy of the GNU General Public License
#    along with this program.  If not, see <http://www.gnu.org/licenses/>.
###############################################################################

from .sshshell import SSHshell
from time import sleep
from matplotlib import pyplot
import math
import numpy

from numpy import pi, linspace
import scipy.signal as sig
import scipy.fftpack
import numpy as np
import os
from pylab import *
import pandas
from PyQt4 import QtCore, QtGui
import json
import matplotlib
import matplotlib.pyplot as plt
import logging

from .redpitaya_modules import NotReadyError, Scope, DspModule


# Some initial remarks about spectrum estimation:
# Main source: Oppenheim + Schaefer, Digital Signal Processing, 1975



class SpectrumAnalyzer(object):
    """
    A spectrum analyzer is composed of an IQ demodulator, followed by a scope.
    The spectrum analyzer connections are made upon calling the function setup.

    Example 1:
      r = RedPitayaGui("1.1.1.1")
      sa = SpectrumAnalyzer(r)
      sa.setup(span=1000, center=100000)
      curve = sa.curve()
      freqs = sa.freqs()

    Example 2:
      r = RedPitayaGui("1.1.1.1")
      sa = SpectrumAnalyzer(r)
      sa.span = 1000
      sa.center = 100000
      sa.setup()
      curve = sa.curve()
      freqs = sa.freqs()
    """

    nyquist_margin = 1.0
    if_filter_bandwidth_per_span = 1.0

    # spans = [1./nyquist_margin/s_time for s_time in Scope.sampling_times]
    quadrature_factor = 0.001

    windows = ['blackman', 'flattop', 'boxcar', 'hamming']  # more can be
    # added here (see http://docs.scipy.org/doc/scipy/reference/generated
    # /scipy.signal.get_window.html#scipy.signal.get_window)
    inputs = DspModule.inputs

    # _setup = False
    def __init__(self, rp=None):

        self.spans = [np.ceil(1. / self.nyquist_margin / s_time)
                      for s_time in Scope.sampling_times]

        self.rp = rp
        self._parent = rp
        self.baseband = False
        self.center = 0
        self.avg = 10
        self.input = 'adc1'
        self.acbandwidth = 0
        self.window = "flattop"

        self._rbw = 0
        self._rbw_auto = False

        self.points = Scope.data_length
        self.span = 1e5
        self.rbw_auto = True
        self._setup = False

    @property
    def iq(self):
        return self.rp.iq2
    iq_quadraturesignal = 'iq2_2'

    @property
    def baseband(self):
        return self._baseband

    @baseband.setter
    def baseband(self, v):
        self._baseband = v
        return self.baseband

    @property
    def data_length(self):
        return int(self.points)  # *self.nyquist_margin)

    @property
    def span(self):
        """
        Span can only be given by 1./sampling_time where sampling
        time is a valid scope sampling time.
        """
        return np.ceil(1. / self.nyquist_margin / self.scope.sampling_time)

    @span.setter
    def span(self, val):
        val = float(val)
        self.scope.sampling_time = 1. / self.nyquist_margin / val
        return val

    @property
    def rbw_auto(self):
        return self._rbw_auto

    @rbw_auto.setter
    def rbw_auto(self, val):
        self._rbw_auto = val
        if val:
            self.span = self.span
        return val

    @property
    def center(self):
        if self.baseband:
            return 0.0
        else:
            return self.iq.frequency

    @center.setter
    def center(self, val):
        if self.baseband and val != 0:
            raise ValueError("Nonzero center frequency not allowed in "
                             "baseband mode.")
        if not self.baseband:
            self.iq.frequency = val
        return val

    @property
    def rbw(self):
        if self.rbw_auto:
            self._rbw = self.span / self.points
        return self._rbw

    @rbw.setter
    def rbw(self, val):
        if not self.rbw_auto:
            self._rbw = val
        return val

    @property
    def input(self):
        return self._input

    @input.setter
    def input(self, val):
        self._input = val
        if self.baseband:
            self.scope.input1 = self._input
        else:
            self.scope.input1 = self.iq
            self.scope.input2 = self.iq_quadraturesignal
            self.iq.input = self._input
        return self._input

    def setup(self,
              span=None,
              center=None,
              data_length=None,
              avg=None,
              window=None,
              acbandwidth=None,
              input=None):
        """
        :param span: span of the analysis
        :param center: center frequency
        :param data_length: number of points
        :param avg: not in use now
        :param window: "gauss" for now
        :param acbandwidth: bandwidth of the input highpass filter
        :param input: input channel
        :return:
        """
        self._setup = True
        if span is not None:
            self.span = span
        if center is not None:
            self.center = center
        if data_length is not None:
            self.data_length = data_length
        if avg is not None:
            self.avg = avg
        if window is not None:
            self.window = window
        if acbandwidth is not None:
            self.acbandwidth = acbandwidth
        if input is not None:
            self.input = input
        else:
            self.input = self.input

        # setup iq module
        if not self.baseband:
            self.iq.setup(
                frequency=None,
                bandwidth=[self.span*self.if_filter_bandwidth_per_span]*4,
                gain=0,
                phase=0,
                acbandwidth=self.acbandwidth,
                amplitude=0,
                input=None,
                output_direct='off',
                output_signal='quadrature',
                quadrature_factor=self.quadrature_factor)

        self.scope.trigger_source = "immediately"
        self.scope.average = True
        self.scope.setup()

    def curve_ready(self):
        return self.scope.curve_ready()

    @property
    def scope(self):
        return self.rp.scope

    @property
    def duration(self):
        return self.scope.duration

    @property
    def sampling_time(self):
        """
        :return: scope sampling time
        """
        return self.scope.sampling_time

    def filter_window(self):
        """
        :return: filter window
        """
        window = sig.get_window(self.window, self.data_length, fftbins=False)
        # empirical value for scaling flattop to sqrt(W)/V
        filterfactor = np.sqrt(50)
        # norm by datalength, by sqrt(50 Ohm), and something related to
        # filter
        normfactor = 1.0 / self.data_length / np.sqrt(50.0) * filterfactor
        return window * normfactor

    def iq_data(self):
        """
        :return: complex iq time trace
        """
        timeout = self.scope.duration * 2 # leave some margin
        res = np.asarray(self.scope.curve(1, timeout=timeout),
                         dtype=np.complex)
        if not self.baseband:
            res += 1j*self.scope.curve(2, timeout=timeout)
        return res[:self.data_length]

    def filtered_iq_data(self):
        """
        :return: the product between the complex iq data and the filter_window
        """
        return self.iq_data() * np.asarray(self.filter_window(),
                                           dtype=np.complex)

    def useful_index(self):
        """
        :return: a slice containing the portion of the spectrum between start and stop
        """
<<<<<<< HEAD
        middle = int(self.data_length//2)
        length = self.points#self.data_length/self.nyquist_margin
        return slice(middle - length//2, middle + length//2 + 1)
=======
        middle = int(self.data_length / 2)
        length = self.points  # self.data_length/self.nyquist_margin
        if self.baseband:
            return slice(middle, middle + length / 2 + 1)
        else:
            return slice(middle - length/2, middle + length/2 + 1)
>>>>>>> ce2779a5

    def curve(self):
        """
        Get a spectrum from the device. It is mandatory to call setup() before curve()
        :return:
        """
        if not self._setup:
            raise NotReadyError("Setup was never called")
        return scipy.fftpack.fftshift(np.abs(scipy.fftpack  .fft(self.filtered_iq_data())) ** 2)[self.useful_index()]

    def freqs(self):
        """
        :return: frequency array
        """
<<<<<<< HEAD
        return self.center + np.roll(np.fft.fftfreq(self.data_length,self.sampling_time),
                                     self.data_length//2)[self.useful_index()]
=======
        return self.center + scipy.fftpack.fftshift(scipy.fftpack.fftfreq(self.data_length,
                                  self.sampling_time))[self.useful_index()]

    def data_to_dBm(self, data):
        # replace values whose log doesnt exist
        data[data <= 0] = 1e-100
        return 10.0 * np.log10(data) + 30.0
>>>>>>> ce2779a5
<|MERGE_RESOLUTION|>--- conflicted
+++ resolved
@@ -291,18 +291,12 @@
         """
         :return: a slice containing the portion of the spectrum between start and stop
         """
-<<<<<<< HEAD
-        middle = int(self.data_length//2)
-        length = self.points#self.data_length/self.nyquist_margin
-        return slice(middle - length//2, middle + length//2 + 1)
-=======
-        middle = int(self.data_length / 2)
+        middle = int(self.data_length // 2)
         length = self.points  # self.data_length/self.nyquist_margin
         if self.baseband:
-            return slice(middle, middle + length / 2 + 1)
+            return slice(middle, middle + length // 2 + 1)
         else:
-            return slice(middle - length/2, middle + length/2 + 1)
->>>>>>> ce2779a5
+            return slice(middle - length//2, middle + length//2 + 1)
 
     def curve(self):
         """
@@ -317,15 +311,10 @@
         """
         :return: frequency array
         """
-<<<<<<< HEAD
-        return self.center + np.roll(np.fft.fftfreq(self.data_length,self.sampling_time),
-                                     self.data_length//2)[self.useful_index()]
-=======
         return self.center + scipy.fftpack.fftshift(scipy.fftpack.fftfreq(self.data_length,
                                   self.sampling_time))[self.useful_index()]
 
     def data_to_dBm(self, data):
         # replace values whose log doesnt exist
         data[data <= 0] = 1e-100
-        return 10.0 * np.log10(data) + 30.0
->>>>>>> ce2779a5
+        return 10.0 * np.log10(data) + 30.0