--- conflicted
+++ resolved
@@ -4,14 +4,7 @@
    "cell_type": "code",
    "execution_count": 1,
    "metadata": {
-<<<<<<< HEAD
-    "collapsed": true,
-    "jupyter": {
-     "outputs_hidden": true
-    }
-=======
     "tags": []
->>>>>>> 143e468b
    },
    "outputs": [],
    "source": [
@@ -21,11 +14,7 @@
   },
   {
    "cell_type": "code",
-<<<<<<< HEAD
    "execution_count": 1,
-=======
-   "execution_count": 2,
->>>>>>> 143e468b
    "metadata": {},
    "outputs": [
     {
@@ -72,11 +61,7 @@
   },
   {
    "cell_type": "code",
-<<<<<<< HEAD
    "execution_count": 3,
-=======
-   "execution_count": 4,
->>>>>>> 143e468b
    "metadata": {},
    "outputs": [
     {
@@ -119,11 +104,7 @@
   },
   {
    "cell_type": "code",
-<<<<<<< HEAD
    "execution_count": 4,
-=======
-   "execution_count": 6,
->>>>>>> 143e468b
    "metadata": {},
    "outputs": [
     {
@@ -139,7 +120,6 @@
     "curve = p.rp.scope.single()\n",
     "assert curve.shape==(2, 2**14)"
    ]
-<<<<<<< HEAD
   },
   {
    "cell_type": "code",
@@ -149,8 +129,6 @@
    "source": [
     "a=2"
    ]
-=======
->>>>>>> 143e468b
   }
  ],
  "metadata": {
@@ -169,11 +147,7 @@
    "name": "python",
    "nbconvert_exporter": "python",
    "pygments_lexer": "ipython3",
-<<<<<<< HEAD
    "version": "3.10.13"
-=======
-   "version": "3.9.12"
->>>>>>> 143e468b
   }
  },
  "nbformat": 4,
