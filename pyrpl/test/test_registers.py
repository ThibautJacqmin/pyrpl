--- conflicted
+++ resolved
@@ -15,16 +15,7 @@
     
     @classmethod
     def setUpAll(self):
-<<<<<<< HEAD
-        hostname = os.environ.get('REDPITAYA')
-        self.password = os.environ.get('RP_PASSWORD') or 'root'
-        if hostname != 'unavailable':
-            self.r = RedPitaya(hostname=hostname, password=self.password)
-        else:
-            self.r = None
-=======
         self.r = RedPitaya()
->>>>>>> 0150de84
     
     def test_generator(self):
         if self.r is None:
