from nose.tools import with_setup
from unittest import TestCase
import os
import numpy as np
import logging
logger = logging.getLogger(name=__name__)

from pyrpl import RedPitaya


class TestClass(object):
    
    @classmethod
    def setUpAll(self):
<<<<<<< HEAD
        self.r = RedPitaya(hostname=hostname)
   
=======
        hostname = os.environ.get('REDPITAYA')
        self.password = os.environ.get('RP_PASSWORD') or 'root'
        if hostname != 'unavailable':
            self.r = RedPitaya(hostname=hostname, password=self.password)
        else:
            self.r = None
    
>>>>>>> 2e43fe2b
    #you are invited to change the following two silly tests to something useful
    def test_example(self):
        assert self.r.scope.dac1==0
        self.r.asg1.output='out1'
        self.r.asg1.setup(amplitude=1.0,waveform='halframp',frequency=125e6/(2**14))
        self.r.scope.input1='dac1'
        self.r.scope.trigger_source = 'ch1_positive_edge'
        self.r.scope.threshold_ch1 = 0
        self.r.scope.hysteresis_ch1 = 1
        self.r.scope.trigger_delay = 8191
        self.r.scope.trigger_armed = True
        for i in range(100):
            if not self.r.scope.trigger_armed:
                break
        err = np.abs(self.r.scope.data_ch1[2**13])
        print "Error: ", err
        #assert(err<0.01)<|MERGE_RESOLUTION|>--- conflicted
+++ resolved
@@ -12,18 +12,8 @@
     
     @classmethod
     def setUpAll(self):
-<<<<<<< HEAD
-        self.r = RedPitaya(hostname=hostname)
-   
-=======
-        hostname = os.environ.get('REDPITAYA')
-        self.password = os.environ.get('RP_PASSWORD') or 'root'
-        if hostname != 'unavailable':
-            self.r = RedPitaya(hostname=hostname, password=self.password)
-        else:
-            self.r = None
-    
->>>>>>> 2e43fe2b
+        self.r = RedPitaya()
+
     #you are invited to change the following two silly tests to something useful
     def test_example(self):
         assert self.r.scope.dac1==0
