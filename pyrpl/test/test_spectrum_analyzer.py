--- conflicted
+++ resolved
@@ -135,7 +135,6 @@
                 axis=1)
             var_spectrum = self.sa.data_to_unit(in1,
                                         'Vrms^2/Hz',
-<<<<<<< HEAD
                                         self.sa.rbw)
 
             amplitude, = least_squares(to_minimize, 1e-6).x
@@ -158,13 +157,6 @@
             assert abs(amplitude*62.5e6 -
                     self.asg.amplitude**2)/self.asg.amplitude**2<0.1, \
                     (amplitude*62.5e6, self.asg.amplitude**2)
-
-=======
-                                        self.sa.rbw))*62.5e6
-            # TODO: reduce from 20 to below 10 percent error in assertion
-            relerr = abs(var_spectrum - self.asg.amplitude**2)/self.asg.amplitude**2
-            assert relerr < 0.2, (relerr, var_spectrum, self.asg.amplitude**2)
->>>>>>> 416b2082
 
     def test_iq_filter_white_noise(self):
         """
