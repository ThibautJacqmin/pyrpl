# note to the developer
# do not forget to make source distribution with
# python setup.py sdist

# much of the code here is from
# https://jeffknupp.com/blog/2013/08/16/open-sourcing-a-python-project-the-right-way/

#! /usr/bin/env python
from __future__ import print_function
from setuptools import setup, find_packages
from setuptools.command.test import test as TestCommand
from distutils.core import setup
import io
import codecs
import os
import sys

# path to the directory that contains the setup.py script
SETUP_PATH = os.path.dirname(os.path.abspath(__file__))

def read(fname):
    return open(os.path.join(SETUP_PATH, fname)).read()

# Version info -- read without importing
_locals = {}
exec(read(os.path.join('pyrpl', '_version.py')), None, _locals)
version = _locals['__version__']

# # read requirements
# # from http://stackoverflow.com/questions/14399534/how-can-i-reference-requirements-txt-for-the-install-requires-kwarg-in-setuptool
# requirements = []
# here = os.path.abspath(os.path.dirname(__file__))
# with open(os.path.join(here, 'readthedocs_requirements.txt')) as f:
#     lines = f.readlines()
#     for line in lines:
#         line = line.strip()
#         if '#' not in line and line:
#             requirements.append(line.strip())
requirements = ['scp',
                #'matplotlib', # optional requirementm, not needed for core
                'scipy',
                'pyyaml',
                #'ruamel.yaml' # temporarily disabled
                'pandas',
                'pyqtgraph',
                'numpy>=1.9',
                'paramiko>=2.0',
                'nose>=1.0',
<<<<<<< HEAD
                #'PyQt5',  # cannot be installed with pip
                'qtpy<1.11',
=======
                'PyQt5<=5.14',  # cannot be installed with pip
                'qtpy<=1.9',  # qtpy 1.11 contains breaking API changes related to pyqtSignals
                'ipykernel>=5,<6',  # otherwise jupyter breaks
>>>>>>> ae31209a
                'nbconvert',
                'jupyter-client']
if sys.version_info >= (3,4):  # python version dependencies
    requirements += ['quamash']
else:  # python 2.7
    requirements += ['futures', 'mock']  # mock is now a full dependency
if os.environ.get('TRAVIS') == 'true':
    requirements += ['pandoc']
if os.environ.get('READTHEDOCS') == 'True':
    requirements += ['pandoc', 'sphinx', 'sphinx_bootstrap_theme']  # mock is needed on readthedocs.io to mock PyQt5
    # remove a few of the mocked modules
    def rtd_included(r):
        for rr in ['numpy', 'scipy', 'pandas', 'scp', 'paramiko', 'nose',
                   'quamash', 'qtpy', 'asyncio', 'pyqtgraph']:
            if r.startswith(rr):
                return False
        return True
    requirements = [r for r in requirements if rtd_included(r)]

# cannot install pyQt4 with pip:
# http://stackoverflow.com/questions/4628519/is-it-possible-to-require-pyqt-from-setuptools-setup-py
# PyQt4
try:
    long_description = read('README.rst')
except:
    try:
        import pypandoc
        long_description = pypandoc.convert_file('README.md', 'rst')
    except:
        long_description = read('README.md')

def find_packages():
    """
    Simple function to find all modules under the current folder.
    """
    modules = []
    for dirpath, _, filenames in os.walk(os.path.join(SETUP_PATH, "pyrpl")):
        if "__init__.py" in filenames:
            modules.append(os.path.relpath(dirpath, SETUP_PATH))
    return [module.replace(os.sep, ".") for module in modules]


class PyTest(TestCommand):
    # user_options = [('pytest-args=', 'a', "192.168.1.100")] #not yet working
    def finalize_options(self):
        TestCommand.finalize_options(self)
        self.test_args = []
        self.test_suite = True

    def run_tests(self):
        import pytest
        errcode = pytest.main(self.test_args)
        sys.exit(errcode)


def compile_fpga(): #vivado 2015.4 must be installed for this to work
    cwd = os.getcwd()
    try:
        os.chdir("pyrpl//fpga")
        os.system("make")
    finally:
        os.chdir(cwd)


def compile_server(): #gcc crosscompiler must be installed for this to work
    cwd = os.getcwd()
    try:
        os.chdir("pyrpl//monitor_server")
        os.system("make clean")
        os.system("make")
    finally:
        os.chdir(cwd)


setup(name='pyrpl',
      version=version,
      description='DSP servo controller for quantum optics with the RedPitaya',
      long_description=long_description,
      author='Leonhard Neuhaus',
      author_email='neuhaus@lkb.upmc.fr',
      url='http://lneuhaus.github.io/pyrpl/',
      license='GPLv3',
      classifiers=['Programming Language :: Python :: 2.7',
                   'Programming Language :: Python :: 3.4',
                   'Programming Language :: Python :: 3.5',
                   'Programming Language :: Python :: 3.6',
                   'Programming Language :: C',
                   'Natural Language :: English',
                   'Development Status :: 4 - Beta',
                   'License :: OSI Approved :: GNU General Public License v3 (GPLv3)',
                   'Topic :: Scientific/Engineering :: Human Machine Interfaces',
                   'Topic :: Scientific/Engineering :: Physics'],
      keywords='RedPitaya DSP FPGA IIR PDH synchronous detection filter PID '
               'control lockbox servo feedback lock quantum optics',
      platforms='any',
      packages=find_packages(), #['pyrpl'],
      package_data={'pyrpl': ['fpga/*',
                              'monitor_server/*',
                              'config/*',
                              'widgets/images/*']},
      install_requires=requirements,
      # what were the others for? dont remember..
      #setup_requires=requirements,
      #requires=requirements,
      # stuff for unitary test with pytest
      tests_require=['nose>=1.0'],
      # extras_require={'testing': ['pytest']},
	  test_suite='nose.collector',
      # install options
      cmdclass={'test': PyTest,
                'fpga': compile_fpga,
                'server': compile_server}
      )<|MERGE_RESOLUTION|>--- conflicted
+++ resolved
@@ -46,14 +46,9 @@
                 'numpy>=1.9',
                 'paramiko>=2.0',
                 'nose>=1.0',
-<<<<<<< HEAD
-                #'PyQt5',  # cannot be installed with pip
-                'qtpy<1.11',
-=======
-                'PyQt5<=5.14',  # cannot be installed with pip
+                'PyQt5<=5.14', 
                 'qtpy<=1.9',  # qtpy 1.11 contains breaking API changes related to pyqtSignals
                 'ipykernel>=5,<6',  # otherwise jupyter breaks
->>>>>>> ae31209a
                 'nbconvert',
                 'jupyter-client']
 if sys.version_info >= (3,4):  # python version dependencies
